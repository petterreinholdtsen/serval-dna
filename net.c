/*
Serval Distributed Numbering Architecture (DNA)
Copyright (C) 2012 Serval Project Inc.

This program is free software; you can redistribute it and/or
modify it under the terms of the GNU General Public License
as published by the Free Software Foundation; either version 2
of the License, or (at your option) any later version.

This program is distributed in the hope that it will be useful,
but WITHOUT ANY WARRANTY; without even the implied warranty of
MERCHANTABILITY or FITNESS FOR A PARTICULAR PURPOSE.  See the
GNU General Public License for more details.

You should have received a copy of the GNU General Public License
along with this program; if not, write to the Free Software
Foundation, Inc., 51 Franklin Street, Fifth Floor, Boston, MA  02110-1301, USA.
*/

#include <unistd.h>
#include <errno.h>
#include <fcntl.h>
#include <sys/uio.h>
#include <sys/socket.h>
#include <time.h>

#include "serval.h"
#include "conf.h"
#include "net.h"
#include "socket.h"
#include "str.h"
#include "strbuf_helpers.h"

struct in_addr hton_in_addr(in_addr_t addr)
{
  struct in_addr a;
  a.s_addr = htonl(addr);
  return a;
}

int _set_nonblock(int fd, struct __sourceloc __whence)
{
  int flags;
  if ((flags = fcntl(fd, F_GETFL, NULL)) == -1)
    return WHYF_perror("set_nonblock: fcntl(%d,F_GETFL,NULL)", fd);
  if (fcntl(fd, F_SETFL, flags | O_NONBLOCK) == -1)
    return WHYF_perror("set_nonblock: fcntl(%d,F_SETFL,0x%x|O_NONBLOCK)", fd, flags);
  return 0;
}

int _set_block(int fd, struct __sourceloc __whence)
{
  int flags;
  if ((flags = fcntl(fd, F_GETFL, NULL)) == -1)
    return WHYF_perror("set_block: fcntl(%d,F_GETFL,NULL)", fd);
  if (fcntl(fd, F_SETFL, flags & ~O_NONBLOCK) == -1)
    return WHYF_perror("set_block: fcntl(%d,F_SETFL,0x%x&~O_NONBLOCK)", fd, flags);
  return 0;
}

ssize_t _read_nonblock(int fd, void *buf, size_t len, struct __sourceloc __whence)
{
  ssize_t nread = read(fd, buf, len);
  if (nread == -1) {
    switch (errno) {
      case EINTR:
      case EAGAIN:
#if defined(EWOULDBLOCK) && EWOULDBLOCK != EAGAIN
      case EWOULDBLOCK:
#endif
	return 0;
    }
    return WHYF_perror("read_nonblock: read(%d,%p,%lu)", fd, buf, (unsigned long)len);
  }
  return nread;
}

ssize_t _write_all(int fd, const void *buf, size_t len, struct __sourceloc __whence)
{
  ssize_t written = write(fd, buf, len);
  if (written == -1)
    return WHYF_perror("write_all: write(%d,%p %s,%zu)",
	fd, buf, alloca_toprint(30, buf, len), len);
  if (written != len)
    return WHYF_perror("write_all: write(%d,%p %s,%zu) returned %zd",
	fd, buf, alloca_toprint(30, buf, len), len, (size_t)written);
  return written;
}

ssize_t _writev_all(int fd, const struct iovec *iov, int iovcnt, struct __sourceloc __whence)
{
  size_t len = 0;
  int i;
  for (i = 0; i < iovcnt; ++i)
    len += iov[i].iov_len;
  ssize_t written = writev(fd, iov, iovcnt);
  if (written == -1)
    return WHYF_perror("writev_all: writev(%d,%s len=%zu)", fd, alloca_iovec(iov, iovcnt), len);
  if (written != len)
    return WHYF_perror("writev_all: writev(%d,%s len=%zu) returned %zd", fd, alloca_iovec(iov, iovcnt), len, (size_t)written);
  return written;
}

ssize_t _write_nonblock(int fd, const void *buf, size_t len, struct __sourceloc __whence)
{
  ssize_t written = write(fd, buf, len);
  if (written == -1) {
    switch (errno) {
      case EINTR:
      case EAGAIN:
#if defined(EWOULDBLOCK) && EWOULDBLOCK != EAGAIN
      case EWOULDBLOCK:
#endif
	return 0;
    }
    return WHYF_perror("write_nonblock: write(%d,%p %s,%lu)",
	fd, buf, alloca_toprint(30, buf, len), (unsigned long)len);
    return -1;
  }
  return written;
}

ssize_t _write_all_nonblock(int fd, const void *buf, size_t len, struct __sourceloc __whence)
{
  ssize_t written = _write_nonblock(fd, buf, len, __whence);
  if (written != -1 && written != len)
    return WHYF("write_all_nonblock: write(%d,%p %s,%lu) returned %ld",
	fd, buf, alloca_toprint(30, buf, len), (unsigned long)len, (long)written);
  return written;
}

ssize_t _write_str(int fd, const char *str, struct __sourceloc __whence)
{
  return _write_all(fd, str, strlen(str), __whence);
}

ssize_t _write_str_nonblock(int fd, const char *str, struct __sourceloc __whence)
{
  return _write_all_nonblock(fd, str, strlen(str), __whence);
<<<<<<< HEAD
=======
}

ssize_t recvwithttl(int sock,unsigned char *buffer, size_t bufferlen,int *ttl, struct socket_address *recvaddr)
{
  struct msghdr msg;
  struct iovec iov[1];
  struct cmsghdr cmsgcmsg[16];
  iov[0].iov_base=buffer;
  iov[0].iov_len=bufferlen;
  bzero(&msg,sizeof(msg));
  msg.msg_name = &recvaddr->store;
  msg.msg_namelen = recvaddr->addrlen;
  msg.msg_iov = &iov[0];
  msg.msg_iovlen = 1;
  msg.msg_control = cmsgcmsg;
  msg.msg_controllen = sizeof cmsgcmsg;
  msg.msg_flags = 0;
  
  ssize_t len = recvmsg(sock,&msg,0);
  if (len == -1 && errno != EAGAIN && errno != EWOULDBLOCK)
    return WHYF_perror("recvmsg(%d,%p,0)", sock, &msg);
  
#if 0
  if (config.debug.packetrx) {
    DEBUGF("recvmsg returned %d (flags=%d, msg_controllen=%d)", (int) len, msg.msg_flags, (int)msg.msg_controllen);
    dump("received data", buffer, len);
  }
#endif
  
  if (len > 0) {
    struct cmsghdr *cmsg;
    for (cmsg = CMSG_FIRSTHDR(&msg); cmsg != NULL; cmsg = CMSG_NXTHDR(&msg, cmsg)) {
      if (   cmsg->cmsg_level == IPPROTO_IP
	  && ((cmsg->cmsg_type == IP_RECVTTL) || (cmsg->cmsg_type == IP_TTL))
	  && cmsg->cmsg_len
      ) {
	if (config.debug.packetrx)
	  DEBUGF("  TTL (%p) data location resolves to %p", ttl,CMSG_DATA(cmsg));
	if (CMSG_DATA(cmsg)) {
	  *ttl = *(unsigned char *) CMSG_DATA(cmsg);
	  if (config.debug.packetrx)
	    DEBUGF("  TTL of packet is %d", *ttl);
	} 
      } else {
	if (config.debug.packetrx)
	  DEBUGF("I didn't expect to see level=%02x, type=%02x",
		 cmsg->cmsg_level,cmsg->cmsg_type);
      }	 
    }
  }
  recvaddr->addrlen = msg.msg_namelen;
  
  return len;
>>>>>>> 4f0aa3a4
}<|MERGE_RESOLUTION|>--- conflicted
+++ resolved
@@ -137,60 +137,4 @@
 ssize_t _write_str_nonblock(int fd, const char *str, struct __sourceloc __whence)
 {
   return _write_all_nonblock(fd, str, strlen(str), __whence);
-<<<<<<< HEAD
-=======
-}
-
-ssize_t recvwithttl(int sock,unsigned char *buffer, size_t bufferlen,int *ttl, struct socket_address *recvaddr)
-{
-  struct msghdr msg;
-  struct iovec iov[1];
-  struct cmsghdr cmsgcmsg[16];
-  iov[0].iov_base=buffer;
-  iov[0].iov_len=bufferlen;
-  bzero(&msg,sizeof(msg));
-  msg.msg_name = &recvaddr->store;
-  msg.msg_namelen = recvaddr->addrlen;
-  msg.msg_iov = &iov[0];
-  msg.msg_iovlen = 1;
-  msg.msg_control = cmsgcmsg;
-  msg.msg_controllen = sizeof cmsgcmsg;
-  msg.msg_flags = 0;
-  
-  ssize_t len = recvmsg(sock,&msg,0);
-  if (len == -1 && errno != EAGAIN && errno != EWOULDBLOCK)
-    return WHYF_perror("recvmsg(%d,%p,0)", sock, &msg);
-  
-#if 0
-  if (config.debug.packetrx) {
-    DEBUGF("recvmsg returned %d (flags=%d, msg_controllen=%d)", (int) len, msg.msg_flags, (int)msg.msg_controllen);
-    dump("received data", buffer, len);
-  }
-#endif
-  
-  if (len > 0) {
-    struct cmsghdr *cmsg;
-    for (cmsg = CMSG_FIRSTHDR(&msg); cmsg != NULL; cmsg = CMSG_NXTHDR(&msg, cmsg)) {
-      if (   cmsg->cmsg_level == IPPROTO_IP
-	  && ((cmsg->cmsg_type == IP_RECVTTL) || (cmsg->cmsg_type == IP_TTL))
-	  && cmsg->cmsg_len
-      ) {
-	if (config.debug.packetrx)
-	  DEBUGF("  TTL (%p) data location resolves to %p", ttl,CMSG_DATA(cmsg));
-	if (CMSG_DATA(cmsg)) {
-	  *ttl = *(unsigned char *) CMSG_DATA(cmsg);
-	  if (config.debug.packetrx)
-	    DEBUGF("  TTL of packet is %d", *ttl);
-	} 
-      } else {
-	if (config.debug.packetrx)
-	  DEBUGF("I didn't expect to see level=%02x, type=%02x",
-		 cmsg->cmsg_level,cmsg->cmsg_type);
-      }	 
-    }
-  }
-  recvaddr->addrlen = msg.msg_namelen;
-  
-  return len;
->>>>>>> 4f0aa3a4
 }