/* 
Serval Distributed Numbering Architecture (DNA)
Copyright (C) 2010 Paul Gardner-Stephen 

This program is free software; you can redistribute it and/or
modify it under the terms of the GNU General Public License
as published by the Free Software Foundation; either version 2
of the License, or (at your option) any later version.

This program is distributed in the hope that it will be useful,
but WITHOUT ANY WARRANTY; without even the implied warranty of
MERCHANTABILITY or FITNESS FOR A PARTICULAR PURPOSE.  See the
GNU General Public License for more details.

You should have received a copy of the GNU General Public License
along with this program; if not, write to the Free Software
Foundation, Inc., 51 Franklin Street, Fifth Floor, Boston, MA  02110-1301, USA.
*/

#include <time.h>
#include <unistd.h>
#include <sys/socket.h>
#include <netinet/in.h>
#include <sys/stat.h>

#include "serval.h"
#include "strbuf.h"

#define PIDFILE_NAME	  "servald.pid"
#define STOPFILE_NAME	  "servald.stop"

char *exec_args[128];
int exec_argc = 0;

int serverMode=0;
int servalShutdown = 0;

static int server_getpid = 0;
unsigned char *hlr=NULL;
int hlr_size=0;

char *instrumentation_file=NULL;
FILE *i_f=NULL;

struct in_addr client_addr;
int client_port;

void signal_handler(int signal);
int getKeyring(char *s);
int createServerSocket();
int simpleServerMode();

int recvwithttl(int sock,unsigned char *buffer,int bufferlen,int *ttl,
		struct sockaddr *recvaddr,unsigned int *recvaddrlen)
{
  struct msghdr msg;
  struct iovec iov[1];
  
  iov[0].iov_base=buffer;
  iov[0].iov_len=bufferlen;
  bzero(&msg,sizeof(msg));
  msg.msg_name = recvaddr;
  msg.msg_namelen = *recvaddrlen;
  msg.msg_iov = &iov[0];
  msg.msg_iovlen = 1;
  // setting the following makes the data end up in the wrong place
  //  msg.msg_iov->iov_base=iov_buffer;
  // msg.msg_iov->iov_len=sizeof(iov_buffer);

  struct cmsghdr cmsgcmsg[16];
  msg.msg_control = &cmsgcmsg[0];
  msg.msg_controllen = sizeof(struct cmsghdr)*16;
  msg.msg_flags = 0;

  int len = recvmsg(sock,&msg,0);

  if (0&&debug&DEBUG_PACKETRX) {
    DEBUGF("recvmsg returned %d bytes (flags=%d,msg_controllen=%d)",
	    len,msg.msg_flags,msg.msg_controllen);
    dump("received data",buffer,len);
  }
  
  struct cmsghdr *cmsg;
  if (len>0)
    {
      for (cmsg = CMSG_FIRSTHDR(&msg); 
	   cmsg != NULL; 
	   cmsg = CMSG_NXTHDR(&msg,cmsg)) {
	
	if ((cmsg->cmsg_level == IPPROTO_IP) && 
	    ((cmsg->cmsg_type == IP_RECVTTL) ||(cmsg->cmsg_type == IP_TTL))
	    &&(cmsg->cmsg_len) ){
	  if (debug&DEBUG_PACKETRX)
	    DEBUGF("  TTL (%p) data location resolves to %p", ttl,CMSG_DATA(cmsg));
	  if (CMSG_DATA(cmsg)) {
	    *ttl = *(unsigned char *) CMSG_DATA(cmsg);
	    if (debug&DEBUG_PACKETRX)
	      DEBUGF("  TTL of packet is %d", *ttl);
	  } 
	} else {
	  if (debug&DEBUG_PACKETRX)
	    DEBUGF("I didn't expect to see level=%02x, type=%02x",
		    cmsg->cmsg_level,cmsg->cmsg_type);
	}	 
      }
  }
  *recvaddrlen=msg.msg_namelen;

  return len;
}

long long gettime_ms()
{
  struct timeval nowtv;
  if (gettimeofday(&nowtv, NULL))
    FATAL_perror("gettimeofday"); // If this fails, all else is lost!
  return nowtv.tv_sec * 1000LL + nowtv.tv_usec / 1000;
}

/** Return the PID of the currently running server process, return 0 if there is none.
 */
int server_pid()
{
  const char *instancepath = serval_instancepath();
  struct stat st;
  if (stat(instancepath, &st) == -1) {
    WHY_perror("stat");
    return WHYF("Instance path '%s' non existant or not accessable"
	" (Set SERVALINSTANCE_PATH to specify an alternate location)",
	instancepath
      );
  }
  if ((st.st_mode & S_IFMT) != S_IFDIR)
    return WHYF("Instance path '%s' is not a directory", instancepath);
  char filename[1024];
  if (!FORM_SERVAL_INSTANCE_PATH(filename, PIDFILE_NAME))
    return -1;
  FILE *f = NULL;
  if ((f = fopen(filename, "r"))) {
    char buf[20];
    fgets(buf, sizeof buf, f);
    fclose(f);
    int pid = atoi(buf);
    if (pid > 0 && kill(pid, 0) != -1)
      return pid;
    unlink(filename);
  }
  return 0;
}

void server_save_argv(int argc, const char *const *argv)
{
    /* Save our argv[] to use for relaunching */
    for (exec_argc = 0; exec_argc != argc; ++exec_argc)
      exec_args[exec_argc] = strdup(argv[exec_argc]);
    exec_args[exec_argc] = 0;
}

int server(char *backing_file)
{
  /* For testing, it can be very helpful to delay the start of the server
     process, for example to check that the start/stop logic is robust.
   */
  const char *delay = getenv("SERVALD_SERVER_START_DELAY");
  if (delay) {
    long ms = atoi(delay);
    if (ms > 0) {
      struct timespec ts;
      ts.tv_sec = ms / 1000;
      ts.tv_nsec = (ms % 1000) * 1000000;
      nanosleep(&ts, NULL);
    }
  }

  serverMode = 1;

  /* Catch sigsegv and other crash signals so that we can relaunch ourselves */
  signal(SIGSEGV, signal_handler);
  signal(SIGFPE, signal_handler);
  signal(SIGILL, signal_handler);
  signal(SIGBUS, signal_handler);
  signal(SIGABRT, signal_handler);
  /* Catch SIGHUP etc so that we can respond to requests to do things */
  signal(SIGHUP, signal_handler);
  signal(SIGINT, signal_handler);
  signal(SIGQUIT, signal_handler);

  if (!overlayMode)
    {
      /* Create a simple socket for listening on if we are not in overlay mesh mode. */
      createServerSocket();     

      /* Get backing store for keyring (overlay sets it up itself) */
      getKeyring(backing_file);
    }
  
  /* Record PID to advertise that the server is now running */
  char filename[1024];
  if (!FORM_SERVAL_INSTANCE_PATH(filename, PIDFILE_NAME))
    return -1;
  FILE *f=fopen(filename,"w");
  if (!f) {
    WHYF("Could not write to PID file %s", filename);
    WHY_perror("fopen");
    return -1;
  }
  server_getpid = getpid();
  fprintf(f,"%d\n", server_getpid);
  fclose(f);

  overlayServerMode();

  return 0;
}

/* Called periodically by the server process in its main loop.
 */
void server_shutdown_check(struct sched_ent *alarm)
{
  if (servalShutdown) {
    INFO("Shutdown flag set -- terminating with cleanup");
    serverCleanUp();
    exit(0);
  }
  if (server_check_stopfile() == 1) {
    INFO("Shutdown file exists -- terminating with cleanup");
    serverCleanUp();
    exit(0);
  }
  /* If this server has been supplanted with another or Serval has been uninstalled, then its PID
      file will change or be unaccessible.  In this case, shut down without all the cleanup.
      Perform this check at most once per second.  */
  static long long server_pid_time_ms = 0;
  long long time_ms = gettime_ms();
  if (server_pid_time_ms == 0 || time_ms - server_pid_time_ms > 1000) {
    server_pid_time_ms = time_ms;
    if (server_pid() != server_getpid) {
      WARNF("Server pid file no longer contains pid=%d -- shutting down without cleanup", server_getpid);
      exit(1);
    }
  }
  if (alarm){
    alarm->alarm = overlay_gettime_ms()+1000;
    schedule(alarm);
  }
}

int server_create_stopfile()
{
  char stopfile[1024];
  if (!FORM_SERVAL_INSTANCE_PATH(stopfile, STOPFILE_NAME))
    return -1;
  FILE *f;
  if ((f = fopen(stopfile, "w")) == NULL)
    return WHYF("Could not create stopfile '%s': %s [errno=%d]", stopfile, strerror(errno), errno);
  fclose(f);
  return 0;
}

int server_remove_stopfile()
{
  char stopfile[1024];
  if (!FORM_SERVAL_INSTANCE_PATH(stopfile, STOPFILE_NAME))
    return -1;
  if (unlink(stopfile) == -1) {
    if (errno == ENOENT)
      return 0;
    return WHYF("Could not unlink stopfile '%s': %s [errno=%d]", stopfile, strerror(errno), errno);
  }
  return 1;
}

int server_check_stopfile()
{
  char stopfile[1024];
  if (!FORM_SERVAL_INSTANCE_PATH(stopfile, STOPFILE_NAME))
    return -1;
  int r = access(stopfile, F_OK);
  if (r == 0)
    return 1;
  if (r == -1 && errno == ENOENT)
    return 0;
  WHYF("Access check for stopfile '%s' failed: %s [errno=%d]", stopfile, strerror(errno), errno);
  return -1;
}

void serverCleanUp()
{
  /* Try to remove shutdown and PID files and exit */
  server_remove_stopfile();
  char filename[1024];
  if (FORM_SERVAL_INSTANCE_PATH(filename, PIDFILE_NAME))
    unlink(filename);
  if (mdp_client_socket==-1) {
    if (FORM_SERVAL_INSTANCE_PATH(filename, "mdp.socket")) {
      unlink(filename);
    }
  } else {
    overlay_mdp_client_done();
  }
}

static void signame(char *buf, size_t len, int signal)
{
  const char *desc = "";
  switch(signal) {
#ifdef SIGHUP
  case SIGHUP: desc = "HUP"; break;
#endif
#ifdef SIGINT
  case SIGINT: desc = "INT"; break;
#endif
#ifdef SIGQUIT
  case SIGQUIT: desc = "QUIT"; break;
#endif
#ifdef SIGILL
  case SIGILL: desc = "ILL (not reset when caught)"; break;
#endif
#ifdef SIGTRAP
  case SIGTRAP: desc = "TRAP (not reset when caught)"; break;
#endif
#ifdef SIGABRT
  case SIGABRT: desc = "ABRT"; break;
#endif
#ifdef SIGPOLL
  case SIGPOLL: desc = "POLL ([XSR] generated, not supported)"; break;
#endif
#ifdef SIGEMT
  case SIGEMT: desc = "EMT"; break;
#endif
#ifdef SIGFPE
  case SIGFPE: desc = "FPE"; break;
#endif
#ifdef SIGKILL
  case SIGKILL: desc = "KILL (cannot be caught or ignored)"; break;
#endif
#ifdef SIGBUS
  case SIGBUS: desc = "BUS"; break;
#endif
#ifdef SIGSEGV
  case SIGSEGV: desc = "SEGV"; break;
#endif
#ifdef SIGSYS
  case SIGSYS: desc = "SYS"; break;
#endif
#ifdef SIGPIPE
  case SIGPIPE: desc = "PIPE"; break;
#endif
#ifdef SIGALRM
  case SIGALRM: desc = "ALRM"; break;
#endif
#ifdef SIGTERM
  case SIGTERM: desc = "TERM"; break;
#endif
#ifdef SIGURG
  case SIGURG: desc = "URG"; break;
#endif
#ifdef SIGSTOP
  case SIGSTOP: desc = "STOP"; break;
#endif
#ifdef SIGTSTP
  case SIGTSTP: desc = "TSTP"; break;
#endif
#ifdef SIGCONT
  case SIGCONT: desc = "CONT"; break;
#endif
#ifdef SIGCHLD
  case SIGCHLD: desc = "CHLD"; break;
#endif
#ifdef SIGTTIN
  case SIGTTIN: desc = "TTIN"; break;
#endif
#ifdef SIGTTOU
  case SIGTTOU: desc = "TTOU"; break;
#endif
#ifdef SIGIO
#if SIGIO != SIGPOLL          
  case SIGIO: desc = "IO"; break;
#endif
#endif
#ifdef SIGXCPU
  case SIGXCPU: desc = "XCPU"; break;
#endif
#ifdef SIGXFSZ
  case SIGXFSZ: desc = "XFSZ"; break;
#endif
#ifdef SIGVTALRM
  case SIGVTALRM: desc = "VTALRM"; break;
#endif
#ifdef SIGPROF
  case SIGPROF: desc = "PROF"; break;
#endif
#ifdef SIGWINCH
  case SIGWINCH: desc = "WINCH"; break;
#endif
#ifdef SIGINFO
  case SIGINFO: desc = "INFO"; break;
#endif
#ifdef SIGUSR1
  case SIGUSR1: desc = "USR1"; break;
#endif
#ifdef SIGUSR2
  case SIGUSR2: desc = "USR2"; break;
#endif
  }
  snprintf(buf, len, "SIG%s (%d) %s", desc, signal, strsignal(signal));
  buf[len - 1] = '\0';
}

void signal_handler(int signal)
{
  char buf[80];
  signame(buf, sizeof(buf), signal);
  WHYF("Caught %s", buf);
  switch (signal) {
    case SIGQUIT:
      serverCleanUp();
      exit(0);
    case SIGHUP:
    case SIGINT:
      /* Terminate the server process.  The shutting down should be done from the main-line code
	 rather than here, so we first try to tell the mainline code to do so.  If, however, this is
	 not the first time we have been asked to shut down, then we will do it here. */
      server_shutdown_check(NULL);
      WHY("Asking Serval process to shutdown cleanly");
      servalShutdown = 1;
      return;
  }
  /* oops - caught a bad signal -- exec() ourselves fresh */
  WHY("Respawning");
  if (sock>-1) close(sock);
  int i;
  for(i=0;i<overlay_interface_count;i++)
    if (overlay_interfaces[i].alarm.poll.fd>-1)
      close(overlay_interfaces[i].alarm.poll.fd);
  execv(exec_args[0],exec_args);
  /* Quit if the exec() fails */
  exit(-3);
} 

int getKeyring(char *backing_file)
{
 if (!backing_file)
    {     
      exit(WHY("Keyring requires a backing file"));
    }
  else
    {
      if (keyring) 
	exit(WHY("Keyring being opened twice"));
      keyring=keyring_open(backing_file);
      /* unlock all entries with blank pins */
      keyring_enter_pins(keyring,"");
    }
 keyring_seed(keyring);

 return 0;
}

int processRequest(unsigned char *packet,int len,
		   struct sockaddr *sender,int sender_len,
		   unsigned char *transaction_id,int recvttl, char *did,char *sid)
{
  /* Find HLR entry by DID or SID, unless creating */
  int records_searched=0;
  
  int prev_pofs=0;
  int pofs=OFS_PAYLOAD;

  while(pofs<len)
    {
      if (debug&DEBUG_DNAREQUESTS) DEBUGF("  processRequest: len=%d, pofs=%d, pofs_prev=%d",len,pofs,prev_pofs);
      /* Avoid infinite loops */
      if (pofs<=prev_pofs) break;
      prev_pofs=pofs;

      if (packet[pofs]==ACTION_CREATEHLR)
	{
	  /* Creating an HLR requires an initial DID number and definitely no SID -
	     you can't choose a SID. */
	  if (debug&DEBUG_HLR) DEBUGF("Creating a new HLR record. did='%s', sid='%s'",did,sid);
	  if (!did[0]) return respondSimple(NULL,ACTION_DECLINED,NULL,0,transaction_id,recvttl,sender,CRYPT_CIPHERED|CRYPT_SIGNED);
	  if (sid[0])  
	    return respondSimple(NULL,ACTION_DECLINED,NULL,0,transaction_id,
				 recvttl,sender,CRYPT_CIPHERED|CRYPT_SIGNED);
	  if (debug&DEBUG_HLR) DEBUG("Verified that create request supplies DID but not SID");
	  
	  /* Creating an identity is nice and easy now with the new keyring */
	  keyring_identity *id=keyring_create_identity(keyring,keyring->contexts[0],
						       "");
	  if (id) keyring_set_did(id,did,"Mr. Smith");
	  if (id==NULL||keyring_commit(keyring))
	    return respondSimple(NULL,ACTION_DECLINED,NULL,0,transaction_id,recvttl,
				 sender,CRYPT_CIPHERED|CRYPT_SIGNED);
	  else
	    return respondSimple(id,ACTION_OKAY,NULL,0,transaction_id,recvttl,
				 sender,CRYPT_CIPHERED|CRYPT_SIGNED);	
	  	  
	  pofs+=1;
	  pofs+=1+SID_SIZE;
	}
      else
	{
	  if (debug&DEBUG_DNAREQUESTS) DEBUGF("Looking at action code 0x%02x @ packet offset 0x%x",
			       packet[pofs],pofs);
	  switch(packet[pofs])
	    {
	    case ACTION_PAD: /* Skip padding */
	      pofs++;
	      pofs+=1+packet[pofs];
	      break;
	    case ACTION_EOT:  /* EOT */
	      pofs=len;
	      break;
	    case ACTION_STATS:
	      /* short16 variable id,
		 int32 value */
	      {
		pofs++;
		short field=packet[pofs+1]+(packet[pofs]<<8);
		int value=packet[pofs+5]+(packet[pofs+4]<<8)+(packet[pofs+3]<<16)+(packet[pofs+2]<<24);
		pofs+=6;
		if (instrumentation_file)
		  {
		    if (!i_f) { if (strcmp(instrumentation_file,"-")) i_f=fopen(instrumentation_file,"a"); else i_f=stdout; }
		    if (i_f) fprintf(i_f,"%ld:%02x%02x%02x%02x:%d:%d\n",time(0),sender->sa_data[0],sender->sa_data[1],sender->sa_data[2],sender->sa_data[3],field,value);
		    if (i_f) fflush(i_f);
		  }
	      }
	      break;
	    case ACTION_SET:
	      WHY("You can only set keyring variables locally");
	      return respondSimple(NULL,ACTION_ERROR,
				   (unsigned char *)"Would be insecure",
				   0,transaction_id,recvttl,
				   sender,CRYPT_CIPHERED|CRYPT_SIGNED);
	      
	      break;
	    case ACTION_GET:
	      {
		/* Limit transfer size to MAX_DATA_BYTES, plus an allowance for variable packing. */
		unsigned char data[MAX_DATA_BYTES+16];
		int dlen=0;
		int sendDone=0;

		if (debug&DEBUG_HLR) dump("Request bytes",&packet[pofs],8);

		pofs++;
		int var_id=packet[pofs];
		int instance=-1;
		if (var_id&0x80) instance=packet[++pofs];
		if (instance==0xff) instance=-1;
		pofs++;
		int offset=(packet[pofs]<<8)+packet[pofs+1]; pofs+=2;
		keyring_identity *responding_id=NULL;

		pofs+=2;

		if (debug&DEBUG_DNAREQUESTS) DEBUGF("Processing ACTION_GET (var_id=%02x, instance=%02x, pofs=0x%x, len=%d)",var_id,instance,pofs,len);

		if (debug&DEBUG_HLR) DEBUGF("Looking for identities with sid='%s' / did='%s'",(sid&&sid[0])?sid:"null",did?did:"null");
		  
		/* Keyring only has DIDs in it for now.
		   Location is implied, so we allow that */
		switch(var_id) {
		case VAR_DIDS:
		case VAR_LOCATIONS:
		  break;
		default:
		  return respondSimple(NULL,ACTION_ERROR,
				       (unsigned char *)"Unsupported variable",
				       0,transaction_id,recvttl,
				       sender,CRYPT_CIPHERED|CRYPT_SIGNED);

		}

		{		  
		  int cn=0,in=0,kp=0;
		  int found=0;
		  int count=0;
		  while(cn<keyring->context_count) {
		    found=0;
		    if (sid&&sid[0]) {
		      unsigned char packedSid[SID_SIZE];
		      stowSid(packedSid,0,sid);
		      found=keyring_find_sid(keyring,&cn,&in,&kp,packedSid);
		    } else {
		      found=keyring_find_did(keyring,&cn,&in,&kp,did);
		    }

		    struct response r;
		    unsigned char packedDid[64];

		    if (found&&(instance==-1||instance==count)) {
		      /* We have a matching identity/DID, now see what variable
			 they want.
			 VAR_DIDS and VAR_LOCATIONS are the only ones we support
			 with the new keyring file format for now. */
		      r.var_id=var_id;
		      r.var_instance=instance;
		      switch(var_id) {
		      case VAR_DIDS:
			/* We need to pack the DID before sending off */
			r.value_len=0;
			stowDid(packedDid,&r.value_len,
				(char *)keyring->contexts[cn]->identities[in]
				->keypairs[kp]->private_key);
			r.response=packedDid;
			break;
		      case VAR_LOCATIONS:
			r.response=(unsigned char *)"4000@";
			r.value_len=strlen((char *)r.response);		      
			break;
		      }

		      /* For multiple packet responses, we want to tag only the
			 last one with DONE, so we queue up the most recently generated
			 packet, and only dispatch it when we are about to produce 
			 another.  Then at the end of the loop, if we have a packet
			 waiting we simply mark that with with DONE, and everything
			 falls into place. */
		      if (sendDone>0)
			/* Send previous packet */
			respondSimple(responding_id,ACTION_DATA,data,dlen,
				      transaction_id,recvttl,sender,
				      CRYPT_CIPHERED|CRYPT_SIGNED);		      
		      /* Prepare new packet */
		      dlen=0;		      
		      if (packageVariableSegment(data,&dlen,&r,offset,
						 MAX_DATA_BYTES+16))
			return WHY("packageVariableSegment() failed.");
		      responding_id = keyring->contexts[cn]->identities[in];

		      /* Remember that we need to send this new packet */
		      sendDone++;

		      count++;
		    }
		    
		    /* look for next record.
		       Here the placing of DONE at the end of the response stream 
		       becomes challenging, as we may be responding as multiple
		       identities.  This means we have to DONE after each identity. */
		    int lastin=in,lastcn=cn;		    
		    kp++;
		    keyring_sanitise_position(keyring,&cn,&in,&kp);
		    if (lastin!=in||lastcn!=cn) {
		      /* moved off last identity, so send waiting packet if there is
			 one. */
		      if (sendDone)
			{
			  data[dlen++]=ACTION_DONE;
			  data[dlen++]=sendDone&0xff;
			  respondSimple(responding_id,ACTION_DATA,data,dlen,
					transaction_id,
					recvttl,sender,CRYPT_CIPHERED|CRYPT_SIGNED);
			}
		      sendDone=0;
		      
		    }
		    
		  }
		}

		/* Now, see if we have a final queued packet which needs marking with
		   DONE and then sending. */
		if (sendDone)
		  {
		    data[dlen++]=ACTION_DONE;
		    data[dlen++]=sendDone&0xff;
		    respondSimple(responding_id,ACTION_DATA,data,dlen,transaction_id,
				  recvttl,sender,CRYPT_CIPHERED|CRYPT_SIGNED);
		  }
		
		if (gatewayspec&&(var_id==VAR_LOCATIONS)&&did&&strlen(did))
		  {
		    /* We are a gateway, so offer connection via the gateway as well */
		    unsigned char data[MAX_DATA_BYTES+16];
		    int dlen=0;
		    struct response fake;
		    unsigned char uri[1024];
		    
		    /* We use asterisk to provide the gateway service,
		       so we need to create a temporary extension in extensions.conf,
		       ask asterisk to re-read extensions.conf, and then make sure it has
		       a functional SIP gateway.
		    */
		    if (!asteriskObtainGateway(sid,did,(char *)uri))
		      {
			
			fake.value_len=strlen((char *)uri);
			fake.var_id=var_id;
			fake.response=uri;
			
			if (packageVariableSegment(data,&dlen,&fake,offset,MAX_DATA_BYTES+16))
			  return WHY("packageVariableSegment() of gateway URI failed.");
			
			WHY("Gateway claims to be 1st identity, when it should probably have its own identity");
			respondSimple(keyring->contexts[0]->identities[0],
				      ACTION_DATA,data,dlen,
				      transaction_id,recvttl,sender,
				      CRYPT_CIPHERED|CRYPT_SIGNED);
		      }
		    else
		      {
			  /* Should we indicate the gateway is not available? */
			}
		    }
	      
	      }
	      break;
	    default:
	      WHY("Asked to perform unsupported action");
	      if (debug&DEBUG_PACKETFORMATS) DEBUGF("Asked to perform unsipported action at Packet offset = 0x%x",pofs);
	      if (debug&DEBUG_PACKETFORMATS) dump("Packet",packet,len);
	      return WHY("Asked to perform unsupported action.");
	    }	   
	}
    }
  
  if (debug&DEBUG_HLR) DEBUGF("Searched %d HLR entries",records_searched);

  return 0;
}

int respondSimple(keyring_identity *id,
		  int action,unsigned char *action_text,int action_len,
		  unsigned char *transaction_id,int recvttl,
		  struct sockaddr *recvaddr,int cryptoFlags)
{
  unsigned char packet[8000];
  int pl=0;
  int *packet_len=&pl;
  int packet_maxlen=8000;
  int i;

  /* XXX Complain about invalid crypto flags.
     XXX We don't do anything with the crypto flags right now
     XXX Other packet sending routines need this as well. */
  if (!cryptoFlags) return WHY("Crypto-flags not set.");

  /* ACTION_ERROR is associated with an error message.
     For syntactic simplicity, we do not require the respondSimple() call to provide
     the length of the error message. */
  if (action==ACTION_ERROR) {
    action_len=strlen((char *)action_text);
    /* Make sure the error text isn't too long.
       IF it is, trim it, as we still need to communicate the error */
    if (action_len>255) action_len=255;
  }

  /* Prepare the request packet */
  if (packetMakeHeader(packet,8000,packet_len,transaction_id,cryptoFlags)) 
    return WHY("packetMakeHeader() failed.");
  if (id)
    { if (packetSetSidFromId(packet,8000,packet_len,id)) 
	return WHY("invalid SID in reply"); }
  else 
    { if (packetSetDid(packet,8000,packet_len,"")) 
	return WHY("Could not set empty DID in reply"); }  

  CHECK_PACKET_LEN(1+1+action_len);
  packet[(*packet_len)++]=action;
  if (action==ACTION_ERROR) packet[(*packet_len)++]=action_len;
  for(i=0;i<action_len;i++) packet[(*packet_len)++]=action_text[i];

  if (debug&DEBUG_DNARESPONSES) dump("Simple response octets",action_text,action_len);

  if (packetFinalise(packet,8000,recvttl,packet_len,cryptoFlags))
    return WHY("packetFinalise() failed.");

  if (debug&DEBUG_DNARESPONSES) DEBUGF("Sending response of %d bytes",*packet_len);

  if (packetSendRequest(REQ_REPLY,packet,*packet_len,NONBATCH,transaction_id,recvaddr,NULL)) 
    return WHY("packetSendRequest() failed.");
  
  return 0;
}

int createServerSocket() 
{
  struct sockaddr_in bind_addr;
  
  sock=socket(PF_INET,SOCK_DGRAM,0);
  if (sock<0) {
    WHY("Could not create UDP socket.");
    WHY_perror("socket");
    exit(-3);
  }
  
  /* Automatically close socket on calls to exec().
     This makes life easier when we restart with an exec after receiving
     a bad signal. */
  fcntl(sock, F_SETFL,
	fcntl(sock, F_GETFL, NULL)|O_CLOEXEC);

  int i=1;
  setsockopt(sock, SOL_SOCKET, SO_BROADCAST, &i, sizeof(i));

  errno=0;
  if(setsockopt(sock, IPPROTO_IP, IP_RECVTTL, &i,sizeof(i))<0)
    WHY_perror("setsockopt(IP_RECVTTL)");  

  bind_addr.sin_family = AF_INET;
  bind_addr.sin_port = htons( PORT_DNA );
  bind_addr.sin_addr.s_addr = htonl( INADDR_ANY );
  if(bind(sock,(struct sockaddr *)&bind_addr,sizeof(bind_addr))) {
    WHYF("MP HLR server could not bind to UDP port %d", PORT_DNA);
    WHY_perror("bind");
    exit(-3);
  }
  return 0;
}

<<<<<<< HEAD
extern int sigIoFlag;

int simpleServerMode()
{
  while(1) {
    struct sockaddr recvaddr;
    socklen_t recvaddrlen=sizeof(recvaddr);
    struct pollfd fds[128];
    int fdcount;
    int len;
    int r;

    server_shutdown_check();

    bzero((void *)&recvaddr,sizeof(recvaddr));

    /* Get rhizome server started BEFORE populating fd list so that
       the server's listen socket is in the list for poll() */
    if (rhizome_enabled()) rhizome_server_poll();

    /* Get list of file descripters to watch */
    fds[0].fd=sock; fds[0].events=POLLIN;
    fdcount=1;
    rhizome_server_get_fds(fds,&fdcount,128);
    if (debug&DEBUG_IO) {
      strbuf b = strbuf_alloca(fdcount * 6);
      int i;
      for (i = 0;i < fdcount; ++i)
	strbuf_sprintf(b, " %d", fds[i].fd);
      DEBUGF("poll()ing file descriptors: %s", strbuf_str(b));
    }
    
    /* Wait patiently for packets to arrive. */
    if (rhizome_enabled()) rhizome_server_poll();
    while ((r=poll(fds,fdcount,100000))<1) {
      if (sigIoFlag) { sigIoFlag=0; break; }
      sleep(0);
    }
    if (rhizome_enabled()) rhizome_server_poll();

    unsigned char buffer[16384];
    int ttl=-1; // unknown

    if (fds[0].revents&POLLIN) {
      
      len=recvwithttl(sock,buffer,sizeof(buffer),&ttl,&recvaddr,&recvaddrlen);


      client_port=((struct sockaddr_in*)&recvaddr)->sin_port;
      client_addr=((struct sockaddr_in*)&recvaddr)->sin_addr;
      
      if (debug&DEBUG_DNAREQUESTS) DEBUGF("Received packet from %s:%d (len=%d)",inet_ntoa(client_addr),client_port,len);
      if (debug&DEBUG_PACKETRX) dump("recvaddr",(unsigned char *)&recvaddr,recvaddrlen);
      if (debug&DEBUG_PACKETRX) dump("packet",(unsigned char *)buffer,len);
      if (dropPacketP(len)) {
	if (debug&DEBUG_SIMULATION) DEBUG("Simulation mode: Dropped packet due to simulated link parameters.");
	continue;
      }
      /* Simple server mode doesn't really use interface numbers, so lie and say interface -1 */
      if (packetOk(-1,buffer,len,NULL,ttl,&recvaddr,recvaddrlen,1)) { 
	if (debug&DEBUG_PACKETFORMATS) DEBUG("Ignoring invalid packet");
      }
      if (debug&DEBUG_PACKETRX) DEBUG("Finished processing packet, waiting for next one.");
    }
  }
  return 0;
}

=======
>>>>>>> 132d3a6f
#ifdef DEBUG_MEM_ABUSE
unsigned char groundzero[65536];
int memabuseInitP=0;

int memabuseInit()
{
  if (memabuseInitP) {
    WARN("memabuseInit() called more than once");
    return memabuseCheck();
  }

  unsigned char *zero=(unsigned char *)0;
  int i;
  for(i=0;i<65536;i++) {
    groundzero[i]=zero[i];
    //printf("%04x\n",i);
  }
  memabuseInitP=1;
  return 0;
}

int _memabuseCheck(const char *func,const char *file,const int line)
{
  unsigned char *zero=(unsigned char *)0;
  int firstAddr=-1;
  int lastAddr=-1;
  int i;
  for(i=0;i<65536;i++) if (groundzero[i]!=zero[i]) {
      lastAddr=i;
      if (firstAddr==-1) firstAddr=i;
    }
  
  if (lastAddr>0) {
    WARN("Memory corruption in first 64KB of RAM detected");
    DEBUGF("         Changed bytes exist in range 0x%04x - 0x%04x",firstAddr,lastAddr);
    dump("Changed memory content",&zero[firstAddr],lastAddr-firstAddr+1);
    dump("Initial memory content",&groundzero[firstAddr],lastAddr-firstAddr+1);
    sleep(1);
  } else {
    DEBUGF("All's well at %s() %s:%d",func,file,line);
  }
  
  return 0;
}
#endif<|MERGE_RESOLUTION|>--- conflicted
+++ resolved
@@ -48,7 +48,6 @@
 void signal_handler(int signal);
 int getKeyring(char *s);
 int createServerSocket();
-int simpleServerMode();
 
 int recvwithttl(int sock,unsigned char *buffer,int bufferlen,int *ttl,
 		struct sockaddr *recvaddr,unsigned int *recvaddrlen)
@@ -812,77 +811,6 @@
   return 0;
 }
 
-<<<<<<< HEAD
-extern int sigIoFlag;
-
-int simpleServerMode()
-{
-  while(1) {
-    struct sockaddr recvaddr;
-    socklen_t recvaddrlen=sizeof(recvaddr);
-    struct pollfd fds[128];
-    int fdcount;
-    int len;
-    int r;
-
-    server_shutdown_check();
-
-    bzero((void *)&recvaddr,sizeof(recvaddr));
-
-    /* Get rhizome server started BEFORE populating fd list so that
-       the server's listen socket is in the list for poll() */
-    if (rhizome_enabled()) rhizome_server_poll();
-
-    /* Get list of file descripters to watch */
-    fds[0].fd=sock; fds[0].events=POLLIN;
-    fdcount=1;
-    rhizome_server_get_fds(fds,&fdcount,128);
-    if (debug&DEBUG_IO) {
-      strbuf b = strbuf_alloca(fdcount * 6);
-      int i;
-      for (i = 0;i < fdcount; ++i)
-	strbuf_sprintf(b, " %d", fds[i].fd);
-      DEBUGF("poll()ing file descriptors: %s", strbuf_str(b));
-    }
-    
-    /* Wait patiently for packets to arrive. */
-    if (rhizome_enabled()) rhizome_server_poll();
-    while ((r=poll(fds,fdcount,100000))<1) {
-      if (sigIoFlag) { sigIoFlag=0; break; }
-      sleep(0);
-    }
-    if (rhizome_enabled()) rhizome_server_poll();
-
-    unsigned char buffer[16384];
-    int ttl=-1; // unknown
-
-    if (fds[0].revents&POLLIN) {
-      
-      len=recvwithttl(sock,buffer,sizeof(buffer),&ttl,&recvaddr,&recvaddrlen);
-
-
-      client_port=((struct sockaddr_in*)&recvaddr)->sin_port;
-      client_addr=((struct sockaddr_in*)&recvaddr)->sin_addr;
-      
-      if (debug&DEBUG_DNAREQUESTS) DEBUGF("Received packet from %s:%d (len=%d)",inet_ntoa(client_addr),client_port,len);
-      if (debug&DEBUG_PACKETRX) dump("recvaddr",(unsigned char *)&recvaddr,recvaddrlen);
-      if (debug&DEBUG_PACKETRX) dump("packet",(unsigned char *)buffer,len);
-      if (dropPacketP(len)) {
-	if (debug&DEBUG_SIMULATION) DEBUG("Simulation mode: Dropped packet due to simulated link parameters.");
-	continue;
-      }
-      /* Simple server mode doesn't really use interface numbers, so lie and say interface -1 */
-      if (packetOk(-1,buffer,len,NULL,ttl,&recvaddr,recvaddrlen,1)) { 
-	if (debug&DEBUG_PACKETFORMATS) DEBUG("Ignoring invalid packet");
-      }
-      if (debug&DEBUG_PACKETRX) DEBUG("Finished processing packet, waiting for next one.");
-    }
-  }
-  return 0;
-}
-
-=======
->>>>>>> 132d3a6f
 #ifdef DEBUG_MEM_ABUSE
 unsigned char groundzero[65536];
 int memabuseInitP=0;
