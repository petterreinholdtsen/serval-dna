--- conflicted
+++ resolved
@@ -1161,11 +1161,7 @@
   uint64_t length = slot->previous->filesize - slot->manifest->tail - slot->write_state.file_offset;
   
   // of course there might not be any overlap
-<<<<<<< HEAD
-  if (start < slot->previous->fileLength && length>0){
-=======
   if (start>=0 && start < slot->previous->filesize && length>0){
->>>>>>> 6bff87f7
     if (config.debug.rhizome)
       DEBUGF("Copying %"PRId64" bytes from previous journal", length);
     rhizome_journal_pipe(&slot->write_state, &slot->previous->filehash, start, length);
