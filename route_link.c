--- conflicted
+++ resolved
@@ -1195,13 +1195,8 @@
 
   // force an update when we start hearing a new neighbour link
   if (link->link_timeout < now){
-<<<<<<< HEAD
-    if (neighbour->next_neighbour_update > now + 10) {
-=======
     if (neighbour->next_neighbour_update > now + 10)
->>>>>>> 37316abe
       neighbour->next_neighbour_update = now + 10;
-    }
   }
   link->link_timeout = now + (context->interface->destination->tick_ms *5);
 
