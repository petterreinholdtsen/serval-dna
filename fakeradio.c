--- conflicted
+++ resolved
@@ -435,17 +435,10 @@
 
 int main(int argc,char **argv)
 {
-<<<<<<< HEAD
-  if (1 < argc) {
-    chars_per_ms=atol(argv[1]);
-    if (2 < argc)
-      ber=atol(argv[2]);
-=======
   if (argc>=1) {
     chars_per_ms=atol(argv[1]);
     if (argc>=2) 
       ber=calc_ber(atof(argv[2]));
->>>>>>> 6bff87f7
   }
 
   struct pollfd fds[2];
