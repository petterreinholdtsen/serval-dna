--- conflicted
+++ resolved
@@ -213,11 +213,7 @@
    start_servald_instances +A +B
    foreach_instance +A assert_peers_are_instances +B
    foreach_instance +B assert_peers_are_instances +A
-<<<<<<< HEAD
-   wait_until bundle_received_by +B
-=======
-   wait_until bundle_received_by $BID $VERSION +B
->>>>>>> b4c92a28
+   wait_until bundle_received_by $BID $VERSION +B
    set_instance +A
    >file1_2
    update_file file1 file1_2
