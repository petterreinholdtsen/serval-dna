/* 
Serval Daemon
Copyright (C) 2010-2012 Paul Gardner-Stephen 
Copyright (C) 2012 Serval Project Inc.

This program is free software; you can redistribute it and/or
modify it under the terms of the GNU General Public License
as published by the Free Software Foundation; either version 2
of the License, or (at your option) any later version.

This program is distributed in the hope that it will be useful,
but WITHOUT ANY WARRANTY; without even the implied warranty of
MERCHANTABILITY or FITNESS FOR A PARTICULAR PURPOSE.  See the
GNU General Public License for more details.

You should have received a copy of the GNU General Public License
along with this program; if not, write to the Free Software
Foundation, Inc., 51 Franklin Street, Fifth Floor, Boston, MA  02110-1301, USA.
*/

#ifndef __SERVALD_SERVALD_H
#define __SERVALD_SERVALD_H

// #define MALLOC_PARANOIA

#include <stdio.h>
#include <errno.h>
#include <stdlib.h>
#include <stdarg.h>
#ifdef HAVE_STRINGS_H
#include <strings.h>
#endif
#include <string.h>
#include <signal.h>
#include <sys/types.h>

#ifdef WIN32
#include "win32/win32.h"
#else
#include <unistd.h>
#ifdef HAVE_SYS_SOCKET_H
#include <sys/socket.h>
#endif
#ifdef HAVE_NET_ROUTE_H
     #include <net/route.h>
#endif
#ifdef HAVE_LINUX_IF_H
#include <linux/if.h>
#else
#ifdef HAVE_NET_IF_H
#include <net/if.h>
#endif
#endif
#ifdef HAVE_NETINET_IN_H
#include <netinet/in.h>
#endif
#ifdef HAVE_LINUX_NETLINK_H
#include <linux/netlink.h>
#endif
#ifdef HAVE_LINUX_RTNETLINK_H
#include <linux/rtnetlink.h>
#endif
#ifdef HAVE_IFADDRS_H
#include <ifaddrs.h>
#endif

#ifdef HAVE_SYS_UCRED_H
#include <sys/ucred.h>
#endif
#endif

#if !defined(FORASTERISK) && !defined(s_addr)
#ifdef HAVE_ARPA_INET_H
#include <arpa/inet.h>
#else
typedef unsigned int in_addr_t;
struct in_addr {
   in_addr_t s_addr;
};
#endif
#endif

#ifdef HAVE_SYS_SOCKET_H
#include <sys/socket.h>
#endif
#ifdef HAVE_SYS_MMAN_H
#include <sys/mman.h>
#endif
#ifdef HAVE_SYS_TIME_H
#include <sys/time.h>
#endif
#ifdef HAVE_POLL_H
#include <poll.h>
#endif
#ifdef HAVE_NETDB_H
#include <netdb.h>
#endif
#ifdef HAVE_CTYPE_H
#include <ctype.h>
#endif

#ifndef WIN32
#include <sys/ioctl.h>
#include <sys/un.h>
#endif

#include <fcntl.h>
#include <ctype.h>
#include <sys/stat.h>

#include "constants.h"
#include "xprintf.h"
#include "log.h"
#include "net.h"
#include "conf.h"

/* All wall clock times in the Serval daemon are represented in milliseconds
 * since the Unix epoch.  The gettime_ms() function uses gettimeofday(2) to
 * return this value when called.  The time_ms_t typedef should be used
 * wherever this time value is handled or stored.
 *
 * This type could perfectly well be unsigned, but is defined as signed to
 * avoid the need to cast or define a special signed timedelta_ms_t type at **
 * (1):
 *
 *      static time_ms_t then = 0;
 *      time_ms_t now = gettime_ms();
 *      time_ms_t ago = now - then;  // ** (1)
 *      if (then && ago < 0) {
 *          ... time going backwards ...
 *      } else {
 *          ... time has advanced ...
 *          then = now;
 *      }
 */
typedef long long time_ms_t;

/* bzero(3) is deprecated in favour of memset(3). */
#define bzero(addr,len) memset((addr), 0, (len))

/* UDP Port numbers for various Serval services.
 The overlay mesh works over DNA */
#define PORT_DNA 4110

/* OpenWRT libc doesn't have bcopy, but has memmove */
#define bcopy(A,B,C) memmove(B,A,C)

#define BATCH 1
#define NONBATCH 0

#define REQ_SERIAL 0
#define REQ_PARALLEL -1
#define REQ_FIRSTREPLY -2
#define REQ_REPLY -101


#define SET_NOREPLACE 1
#define SET_REPLACE 2
#define SET_NOCREATE 3
#define SET_FRAGMENT 0x80

#define WITHDATA 1
#define WITHOUTDATA 0

/* Limit packet payloads to minimise packet loss of big packets in mesh networks */
#define MAX_DATA_BYTES 256

double simulatedBER;

extern int serverMode;
extern int servalShutdown;

extern char *gatewayspec;

int rhizome_enabled();
int rhizome_http_server_running();
const char *rhizome_datastore_path();

extern struct in_addr client_addr;
extern int client_port;

#define MAX_PEERS 1024
extern int peer_count;
extern struct in_addr peers[MAX_PEERS];

extern char *outputtemplate;
extern char *instrumentation_file;
extern char *batman_socket;
extern char *batman_peerfile;


struct subscriber;

typedef struct keypair {
  int type;
  unsigned char *private_key;
  int private_key_len;
  unsigned char *public_key;
  int public_key_len;
} keypair;

/* Contains just the list of private:public key pairs and types,
   the pin used to extract them, and the slot in the keyring file
   (so that it can be replaced/rewritten as required). */
#define PKR_MAX_KEYPAIRS 64
#define PKR_SALT_BYTES 32
#define PKR_MAC_BYTES 64
typedef struct keyring_identity {
  char *PKRPin;
  unsigned int slot;
  int keypair_count;
  keypair *keypairs[PKR_MAX_KEYPAIRS];
} keyring_identity;

/* 64K identities, can easily be increased should the need arise,
   but keep it low-ish for now so that the 64K pointers don't eat too
   much ram on a small device.  Should probably think about having
   small and large device settings for some of these things */
#define KEYRING_MAX_IDENTITIES 65536
typedef struct keyring_context {
  char *KeyRingPin;
  unsigned char *KeyRingSalt;
  int KeyRingSaltLen;

  int identity_count;
  keyring_identity *identities[KEYRING_MAX_IDENTITIES];
} keyring_context;

#define KEYRING_PAGE_SIZE 4096LL
#define KEYRING_BAM_BYTES 2048LL
#define KEYRING_BAM_BITS (KEYRING_BAM_BYTES<<3)
#define KEYRING_SLAB_SIZE (KEYRING_PAGE_SIZE*KEYRING_BAM_BITS)
typedef struct keyring_bam {
  off_t file_offset;
  unsigned char bitmap[KEYRING_BAM_BYTES];
  struct keyring_bam *next;
} keyring_bam;

#define KEYRING_MAX_CONTEXTS 256
typedef struct keyring_file {
  int context_count;
  keyring_bam *bam;
  keyring_context *contexts[KEYRING_MAX_CONTEXTS];
  FILE *file;
  off_t file_size;
} keyring_file;

void keyring_free(keyring_file *k);
void keyring_free_context(keyring_context *c);
void keyring_free_identity(keyring_identity *id);
void keyring_free_keypair(keypair *kp);
int keyring_identity_mac(keyring_context *c,keyring_identity *id,
			 unsigned char *pkrsalt,unsigned char *mac);
#define KEYTYPE_CRYPTOBOX 0x01
#define KEYTYPE_CRYPTOSIGN 0x02
#define KEYTYPE_RHIZOME 0x03
/* DIDs aren't really keys, but the keyring is a real handy place to keep them,
   and keep them private if people so desire */
#define KEYTYPE_DID 0x04

/* handle to keyring file for use in running instance */
extern keyring_file *keyring;

/* Public calls to keyring management */
keyring_file *keyring_open(char *file);
keyring_file *keyring_open_with_pins(const char *pinlist);
int keyring_enter_pin(keyring_file *k, const char *pin);
int keyring_enter_pins(keyring_file *k, const char *pinlist);
int keyring_set_did(keyring_identity *id,char *did,char *name);
int keyring_sanitise_position(const keyring_file *k,int *cn,int *in,int *kp);
int keyring_next_keytype(const keyring_file *k, int *cn, int *in, int *kp, int keytype);
int keyring_next_identity(const keyring_file *k,int *cn,int *in,int *kp);
int keyring_identity_find_keytype(const keyring_file *k, int cn, int in, int keytype);
int keyring_find_did(const keyring_file *k,int *cn,int *in,int *kp,char *did);
int keyring_find_sid(const keyring_file *k,int *cn,int *in,int *kp, const unsigned char *sid);
unsigned char *keyring_find_sas_private(keyring_file *k,unsigned char *sid,
					unsigned char **sas_public);
int keyring_send_sas_request(struct subscriber *subscriber);

int keyring_commit(keyring_file *k);
keyring_identity *keyring_create_identity(keyring_file *k,keyring_context *c, const char *pin);
int keyring_seed(keyring_file *k);
void keyring_identity_extract(const keyring_identity *id, const unsigned char **sidp, const char **didp, const char **namep);

/* Make sure we have space to put bytes of the packet as we go along */
#define CHECK_PACKET_LEN(B) {if (((*packet_len)+(B))>=packet_maxlen) { return WHY("Packet composition ran out of space."); } }

extern int sock;

struct profile_total {
  struct profile_total *_next;
  int _initialised;
  const char *name;
  time_ms_t max_time;
  time_ms_t total_time;
  time_ms_t child_time;
  int calls;
};

struct call_stats{
  time_ms_t enter_time;
  time_ms_t child_time;
  struct profile_total *totals;
  struct call_stats *prev;
};

struct sched_ent;

typedef void (*ALARM_FUNCP) (struct sched_ent *alarm);

struct sched_ent{
  struct sched_ent *_next;
  struct sched_ent *_prev;
  
  ALARM_FUNCP function;
  void *context;
  struct pollfd poll;
  // when we should first consider the alarm
  time_ms_t alarm;
  // the order we will prioritise the alarm
  time_ms_t deadline;
  struct profile_total *stats;
  int _poll_index;
};

struct overlay_buffer;

#define STRUCT_SCHED_ENT_UNUSED ((struct sched_ent){NULL, NULL, NULL, NULL, {-1, 0, 0}, 0LL, 0LL, NULL, -1})

extern int overlayMode;

#define INTERFACE_STATE_FREE 0
#define INTERFACE_STATE_UP 1
#define INTERFACE_STATE_DOWN 2
#define INTERFACE_STATE_DETECTING 3

typedef struct overlay_interface {
  struct sched_ent alarm;
  char name[80];
  int recv_offset;
  int fileP;
  int bits_per_second;
  int port;
  int type;
  /* Number of milli-seconds per tick for this interface, which is basically related to the     
   the typical TX range divided by the maximum expected speed of nodes in the network.
   This means that short-range communications has a higher bandwidth requirement than
   long-range communications because the tick interval has to be shorter to still allow
   fast-convergence time to allow for mobility.
   
   For wifi (nominal range 100m) it is usually 500ms.
   For ~100K ISM915MHz (nominal range 1000m) it will probably be about 5000ms.
   For ~10K ISM915MHz (nominal range ~3000m) it will probably be about 15000ms.
   These figures will be refined over time, and we will allow people to set them per-interface.
   */
  int tick_ms; /* milliseconds per tick */
  int send_broadcasts;
  /* The time of the last tick on this interface in milli seconds */
  time_ms_t last_tick_ms;
  /* How many times have we abbreviated our address since we last announced it in full? */
  int ticks_since_sent_full_address;
  
  /* sequence number of last packet sent on this interface.
   Used to allow NACKs that can request retransmission of recent packets.
   */
  int sequence_number;
  /* XXX need recent packet buffers to support the above */
  
  /* We need to make sure that interface name and broadcast address is unique for all interfaces that are UP.
   We bind a separate socket per interface / broadcast address Broadcast address and netmask, if known
   We really only case about distinct broadcast addresses on interfaces.
   Also simplifies aliases on interfaces. */
  struct sockaddr_in address;
  struct sockaddr_in broadcast_address;
  struct in_addr netmask;
  
  /* Not necessarily the real MTU, but the largest frame size we are willing to TX on this interface.
   For radio links the actual maximum and the maximum that is likely to be delivered reliably are
   potentially two quite different values. */
  int mtu;
  
  /* Use one of the INTERFACE_STATE_* constants to indicate the state of this interface. 
     If the interface stops working or disappears, it will be marked as DOWN and the socket closed.
     But if it comes back up again, we should try to reuse this structure, even if the broadcast address has changed.
   */
  int state;  
} overlay_interface;

/* Maximum interface count is rather arbitrary.
 Memory consumption is O(n) with respect to this parameter, so let's not make it too big for now.
 */
extern overlay_interface overlay_interfaces[OVERLAY_MAX_INTERFACES];
extern int overlay_last_interface_number; // used to remember where a packet came from
extern unsigned int overlay_sequence_number;


typedef struct overlay_peer {
  unsigned char address[SIDDIDFIELD_LEN];
  
  /* Scores and score update times for reaching this node via various interfaces */
  int known_routes[OVERLAY_MAX_INTERFACES];
  unsigned short scores[OVERLAY_MAX_INTERFACES][OVERLAY_MAX_PEERS];
  
  /* last_regeneration is the time that this peer was created/replaced with another peer.
   lastupdate[] indicates the time that another peer's reachability report
   caused us to update our score to reach via that peer.
   If lastupdate[x][y] is older than last_regeneration[y], then we must
   ignore the entry, because the lastupdate[x][y] entry references a previous
   generation of that peer, i.e., not to the peer we think it does.
   
   This slight convolution allows us to replace peers without having to touch the
   records of every other peer in our list.
   */
  int last_regeneration;
  unsigned int lastupdate[OVERLAY_MAX_INTERFACES][OVERLAY_MAX_PEERS];
} overlay_peer;

extern overlay_peer overlay_peers[OVERLAY_MAX_PEERS];


typedef struct overlay_txqueue {
  struct overlay_frame *first;
  struct overlay_frame *last;
  int length; /* # frames in queue */
  int maxLength; /* max # frames in queue before we consider ourselves congested */
  
  /* wait until first->enqueued_at+transmit_delay before trying to force the transmission of a packet */
  int transmit_delay;
  
  /* if servald is busy, wait this long before trying to force the transmission of a packet */
  int grace_period;
  
  /* Latency target in ms for this traffic class.
   Frames older than the latency target will get dropped. */
  int latencyTarget;
  
  /* XXX Need to initialise these:
   Real-time queue for voice (<200ms ?)
   Real-time queue for video (<200ms ?) (lower priority than voice)
   Ordinary service queue (<3 sec ?)
   Rhizome opportunistic queue (infinity)
   
   (Mesh management doesn't need a queue, as each overlay packet is tagged with some mesh management information)
   */
} overlay_txqueue;


extern overlay_txqueue overlay_tx[OQ_MAX];

ssize_t recvwithttl(int sock, unsigned char *buffer, size_t bufferlen, int *ttl, struct sockaddr *recvaddr, socklen_t *recvaddrlen);

int is_xsubstring(const char *text, int len);
int is_xstring(const char *text, int len);
char *tohex(char *dstHex, const unsigned char *srcBinary, size_t bytes);
size_t fromhex(unsigned char *dstBinary, const char *srcHex, size_t bytes);
int fromhexstr(unsigned char *dstBinary, const char *srcHex, size_t bytes);
int hexvalue(char c);
char *str_toupper_inplace(char *s);

int is_all_matching(unsigned char *ptr, int len, int value);

int str_is_subscriber_id(const char *sid);
int strn_is_subscriber_id(const char *sid, size_t *lenp);
int str_is_did(const char *did);
int strn_is_did(const char *did, size_t *lenp);
int str_is_uri(const char *uri);

int stowSid(unsigned char *packet, int ofs, const char *sid);
int stowDid(unsigned char *packet,int *ofs,char *did);
int isFieldZeroP(unsigned char *packet,int start,int count);
void srandomdev();
int respondSimple(keyring_identity *id,
		  int action,unsigned char *action_text,int action_len,
		  unsigned char *transaction_id,int recvttl,
		  struct sockaddr *recvaddr,int cryptoFlags);
time_ms_t gettime_ms();
time_ms_t sleep_ms(time_ms_t milliseconds);
int server_pid();
void server_save_argv(int argc, const char *const *argv);
int server(char *backing_file);
int server_create_stopfile();
int server_remove_stopfile();
int server_check_stopfile();
void serverCleanUp();
int isTransactionInCache(unsigned char *transaction_id);
void insertTransactionInCache(unsigned char *transaction_id);

int packetOk(struct overlay_interface *interface,unsigned char *packet, size_t len,
	     unsigned char *transaction_id, int recvttl,
	     struct sockaddr *recvaddr, size_t recvaddrlen,int parseP);
int process_packet(unsigned char *packet, size_t len, int recvttl,struct sockaddr *sender, size_t sender_len);
int packetMakeHeader(unsigned char *packet,int packet_maxlen,int *packet_len,unsigned char *transaction_id,int cryptoflags);
int packetSetDid(unsigned char *packet,int packet_maxlen,int *packet_len,char *did);
int packetSetSidFromId(unsigned char *packet,int packet_maxlen,int *packet_len,
		       keyring_identity *id);
int packetFinalise(unsigned char *packet,int packet_maxlen,int recvttl,
		   int *packet_len,int cryptoflags);
int packetGetID(unsigned char *packet,int len,char *did,char *sid);
int getPeerList();

struct response {
  int code;
  unsigned char sid[SID_SIZE];
  struct in_addr sender;
  int recvttl;
  unsigned char *response;
  int response_len;
  int var_id;
  int var_instance;
  int value_len;
  int value_offset;
  int value_bytes;
  struct response *next,*prev;

  /* who sent it? */
  unsigned short peer_id;
  /* have we checked it to see if it allows us to stop requesting? */
  unsigned char checked;
};

struct response_set {
  struct response *responses;
  struct response *last_response;
  int response_count;

  /* Bit mask of peers who have replied */
  unsigned char *reply_bitmask;
};

int clearResponse(struct response **response);
int clearResponses(struct response_set *responses);
int fixResponses(struct response_set *responses);
int dumpResponses(struct response_set *responses);
int eraseLastResponse(struct response_set *responses);
int responseFromPeerP(struct response_set *responses,int peerId);
int responseFromPeer(struct response_set *responses,int peerId);
int extractResponses(struct in_addr sender,unsigned char *buffer,int len,struct response_set *responses);

int sendToPeers(unsigned char *packet,int packet_len,int method,int peerId,struct response_set *responses);
int getReplyPackets(int method,int peer,int batchP,struct response_set *responses,
		    unsigned char *transaction_id,struct sockaddr *recvaddr,int timeout);
int packageVariableSegment(unsigned char *data, int *dlen, struct response *h, int offset, int buffer_size);
int unpackageVariableSegment(unsigned char *data, int dlen, int flags, struct response *r);

int packetDecipher(unsigned char *packet,int len,int cipher);
int safeZeroField(unsigned char *packet,int start,int count);
int extractSid(const unsigned char *packet,int *ofs, char *sid);
int extractDid(unsigned char *packet,int *ofs,char *did);
int processRequest(unsigned char *packet,int len,struct sockaddr *sender,int sender_len,
		   unsigned char *transaction_id,int recvttl,char *did,char *sid);

int extractRequest(unsigned char *packet,int *packet_ofs,int packet_len,
		   int *itemId,int *instance,unsigned char *value,
		   int *start_offset,int *max_offset,int *flags);
int dropPacketP(size_t packet_len);
int additionalPeer(char *peer);
int readRoutingTable(struct in_addr peers[],int *peer_count,int peer_max);
int readBatmanPeerFile(char *file_path,struct in_addr peers[],int *peer_count,int peer_max);
int getBatmanPeerList(char *socket_path,struct in_addr peers[],int *peer_count,int peer_max);
int asteriskObtainGateway(char *requestor_sid,char *did,char *uri_out);
int packetOkDNA(unsigned char *packet,int len,unsigned char *transaction_id,
		int recvttl,struct sockaddr *recvaddr, size_t recvaddrlen,int parseP);
int overlay_forward_payload(struct overlay_frame *f);
int packetOkOverlay(struct overlay_interface *interface,unsigned char *packet, size_t len,
		    unsigned char *transaction_id,int recvttl,
		    struct sockaddr *recvaddr, size_t recvaddrlen,int parseP);
int prepareGateway(char *gatewayspec);
int packetSendRequest(int method,unsigned char *packet,int packet_len,int batchP,
		      unsigned char *transaction_id,struct sockaddr *recvaddr,
		      struct response_set *responses);
int readArpTable(struct in_addr peers[],int *peer_count,int peer_max);

int overlay_frame_process(struct overlay_interface *interface, struct overlay_frame *f);
int overlay_frame_resolve_addresses(struct overlay_frame *f);

#define alloca_tohex(buf,len)           tohex((char *)alloca((len)*2+1), (buf), (len))
#define alloca_tohex_sid(sid)           alloca_tohex((sid), SID_SIZE)
#define alloca_tohex_sas(sas)           alloca_tohex((sas), SAS_SIZE)

time_ms_t overlay_time_until_next_tick();
int overlay_rx_messages();

#define DEBUG_packet_visualise(M,P,N) logServalPacket(LOG_LEVEL_DEBUG, __HERE__, (M), (P), (N))

int overlay_add_selfannouncement();
int overlay_frame_append_payload(overlay_interface *interface, struct overlay_frame *p, struct subscriber *next_hop, struct overlay_buffer *b);
int overlay_interface_args(const char *arg);
int overlay_sendto(struct sockaddr_in *recipientaddr,unsigned char *bytes,int len);
int overlay_rhizome_add_advertisements(int interface_number,struct overlay_buffer *e);
int overlay_add_local_identity(unsigned char *s);
void overlay_update_queue_schedule(overlay_txqueue *queue, struct overlay_frame *frame);
void overlay_send_packet(struct sched_ent *alarm);

extern int overlay_interface_count;

extern int overlay_local_identity_count;
extern unsigned char *overlay_local_identities[OVERLAY_MAX_LOCAL_IDENTITIES];

int rfs_length(int l);
int rfs_encode(int l,unsigned char *b);
int rfs_decode(unsigned char *b,int *offset);

typedef struct overlay_node_observation {
  unsigned char observed_score; /* serves as validty check also */
  unsigned char corrected_score;
  unsigned char gateways_en_route;
  unsigned char RESERVED; /* for alignment */
  unsigned char interface;
  time_ms_t rx_time;
  struct subscriber *sender;
} overlay_node_observation;


typedef struct overlay_node {
  struct subscriber *subscriber;
  int neighbour_id; /* 0=not a neighbour */
  int most_recent_observation_id;
  int best_link_score;
  int best_observation;
  unsigned int last_first_hand_observation_time_millisec;
  time_ms_t last_observation_time_ms;
  /* When did we last advertise this node on each interface, and what score
     did we advertise? */
  time_ms_t most_recent_advertisment_ms[OVERLAY_MAX_INTERFACES];
  unsigned char most_recent_advertised_score[OVERLAY_MAX_INTERFACES];
  overlay_node_observation observations[OVERLAY_MAX_OBSERVATIONS];
} overlay_node;

int overlay_route_saw_selfannounce_ack(struct overlay_frame *f, time_ms_t now);
int overlay_route_saw_selfannounce(struct overlay_frame *f, time_ms_t now);
overlay_node *overlay_route_find_node(const unsigned char *sid,int prefixLen,int createP);
unsigned int overlay_route_hash_sid(const unsigned char *sid);

int packetEncipher(unsigned char *packet,int maxlen,int *len,int cryptoflags);
int overlayServerMode();
int overlay_payload_enqueue(int q, struct overlay_frame *p);
int overlay_route_record_link( time_ms_t now,unsigned char *to,
			      unsigned char *via,int sender_interface,
			      unsigned int s1,unsigned int s2,int score,int gateways_en_route);
int overlay_route_dump();
int overlay_route_add_advertisements(overlay_interface *interface, struct overlay_buffer *e);
int ovleray_route_please_advertise(overlay_node *n);

int overlay_route_saw_advertisements(int i, struct overlay_frame *f, time_ms_t now);
int overlay_rhizome_saw_advertisements(int i, struct overlay_frame *f,  time_ms_t now);
int overlay_route_please_advertise(overlay_node *n);
int rhizome_server_get_fds(struct pollfd *fds,int *fdcount,int fdmax);
int rhizome_saw_voice_traffic();
int overlay_saw_mdp_containing_frame(struct overlay_frame *f, time_ms_t now);

#include "nacl.h"

int serval_packetvisualise(XPRINTF xpf, const char *message, const unsigned char *packet, size_t len);

int rhizome_fetching_get_fds(struct pollfd *fds,int *fdcount,int fdmax);
int rhizome_opendb();

typedef struct dna_identity_status {
  char sid[SID_STRLEN];
  char did[64+1];
  char name[255+1];

  int initialisedP;
  time_t startofvalidity;
  time_t endofvalidity;
  int verifier_count;
  /* Dynamically allocate these so that we don't waste a memory
     (well, if we are talking about running on a feature phone, 4KB per entry
     (16*256 bytes) is best avoided if we can.) */
  unsigned char *verifiers[MAX_SIGNATURES];
  int verificationStatus;

  /* Set if we know that there are no duplicates of this DID/name
     combination, as it allows us to avoid a database lookup. */
  int uniqueDidAndName;
} dna_identity_status;

int parseCommandLine(const char *argv0, int argc, const char *const *argv);

dna_identity_status *dnacache_lookup(char *did,char *name,char *sid);
dna_identity_status *dnacache_lookup_next();
int dnacache_update_verification(char *did,char *sid,char *name,
				 char *signature,int revokeVerificationP);
int dnacache_vouch_for_identity(char *did,char *sid,char *name);

#undef DEBUG_MEM_ABUSE
#ifdef DEBUG_MEM_ABUSE
int memabuseInit();
int _memabuseCheck(const char *func,const char *file,const int line);
#define memabuseCheck() _memabuseCheck(__FUNCTION__,__FILE__,__LINE__)
#else
#define memabuseInit() /* */
#define memabuseCheck() /* */
#endif

int form_serval_instance_path(char * buf, size_t bufsiz, const char *path);
int create_serval_instance_dir();

int overlay_mdp_get_fds(struct pollfd *fds,int *fdcount,int fdmax);
int overlay_mdp_reply_error(int sock,
			    struct sockaddr_un *recvaddr,int recvaddrlen,
			    int error_number,char *message);
extern struct sched_ent mdp_abstract;
extern struct sched_ent mdp_named;


typedef struct sockaddr_mdp {
  unsigned char sid[SID_SIZE];
  unsigned int port;
} sockaddr_mdp;
unsigned char *keyring_get_nm_bytes(unsigned char *known_sid, unsigned char *unknown_sid);

typedef struct overlay_mdp_data_frame {
  sockaddr_mdp src;
  sockaddr_mdp dst;
  uint16_t payload_length;
  // temporary hack to improve reliability before implementing per-packet nack's
  int send_copies;
  unsigned char payload[MDP_MTU-100];
} overlay_mdp_data_frame;

typedef struct overlay_mdp_error {
  unsigned int error;
  char message[128];
} overlay_mdp_error;

typedef struct overlay_mdp_addrlist {
  int mode;
  unsigned int server_sid_count;
  unsigned int first_sid;
  unsigned int last_sid;
  unsigned int frame_sid_count; /* how many of the following 59 slots are populated */
  unsigned char sids[MDP_MAX_SID_REQUEST][SID_SIZE];
} overlay_mdp_addrlist;

typedef struct overlay_mdp_nodeinfo {
  unsigned char sid[SID_SIZE];
  int sid_prefix_length; /* must be long enough to be unique */
  char did[64];
  char name[64];
  int foundP;
  int localP;
  int neighbourP;
  int score;
  int interface_number;
  int resolve_did;
  time_ms_t time_since_last_observation;
} overlay_mdp_nodeinfo;

typedef struct overlay_mdp_frame {
  uint16_t packetTypeAndFlags;
  union {
    overlay_mdp_data_frame out;
    overlay_mdp_data_frame in;
    sockaddr_mdp bind;
    overlay_mdp_addrlist addrlist;
    overlay_mdp_nodeinfo nodeinfo;
    overlay_mdp_error error;
    /* 2048 is too large (causes EMSGSIZE errors on OSX, but probably fine on
       Linux) */
    char raw[MDP_MTU];
  };
} overlay_mdp_frame;

int keyring_mapping_request(keyring_file *k,overlay_mdp_frame *req);

/* Server-side MDP functions */
int overlay_saw_mdp_frame(overlay_mdp_frame *mdp, time_ms_t now);
int overlay_mdp_swap_src_dst(overlay_mdp_frame *mdp);
int overlay_mdp_reply(int sock,struct sockaddr_un *recvaddr,int recvaddrlen,
			  overlay_mdp_frame *mdpreply);
int overlay_mdp_dispatch(overlay_mdp_frame *mdp,int userGeneratedFrameP,
		     struct sockaddr_un *recvaddr,int recvaddlen);
int overlay_mdp_dnalookup_reply(const sockaddr_mdp *dstaddr, const unsigned char *resolved_sid, const char *uri, const char *did, const char *name);

int dump_payload(struct overlay_frame *p, char *message);

int urandombytes(unsigned char *x,unsigned long long xlen);

#ifdef MALLOC_PARANOIA
#define malloc(X) _serval_debug_malloc(X,__HERE__)
#define calloc(X,Y) _serval_debug_calloc(X,Y,__HERE__)
#define free(X) _serval_debug_free(X,__HERE__)

void *_serval_debug_malloc(unsigned int bytes, struct __sourceloc where);
void *_serval_debug_calloc(unsigned int bytes, unsigned int count, struct __sourceloc where);
void _serval_debug_free(void *p, struct __sourceloc where);
#endif


struct vomp_call_state;

void set_codec_flag(int codec, unsigned char *flags);
int is_codec_set(int codec, unsigned char *flags);

struct vomp_call_state *vomp_find_call_by_session(int session_token);
int vomp_mdp_received(overlay_mdp_frame *mdp);
int vomp_tick_interval();
int vomp_sample_size(int c);
int vomp_codec_timespan(int c);
int vomp_parse_dtmf_digit(char c);
int vomp_dial(unsigned char *local_sid, unsigned char *remote_sid, const char *local_did, const char *remote_did);
int vomp_pickup(struct vomp_call_state *call);
int vomp_hangup(struct vomp_call_state *call);
int vomp_ringing(struct vomp_call_state *call);
int vomp_received_audio(struct vomp_call_state *call, int audio_codec, const unsigned char *audio, int audio_length);
void monitor_get_all_supported_codecs(unsigned char *codecs);

int cli_putchar(char c);
int cli_puts(const char *str);
int cli_printf(const char *fmt, ...);
int cli_delim(const char *opt);

int is_configvarname(const char *arg);

int overlay_mdp_getmyaddr(int index,unsigned char *sid);
int overlay_mdp_bind(unsigned char *localaddr,int port); 
int overlay_route_node_info(overlay_mdp_nodeinfo *node_info);
int overlay_interface_register(char *name,
			       struct in_addr addr,
			       struct in_addr mask);
overlay_interface * overlay_interface_find(struct in_addr addr);
overlay_interface * overlay_interface_find_name(const char *name);

int directory_registration();
int directory_service_init();

<<<<<<< HEAD
struct command_line_option;
=======
int app_rhizome_direct_sync(int argc, const char *const *argv, 
			    struct command_line_option *o);

>>>>>>> b4c92a28
#ifdef HAVE_VOIPTEST
int app_pa_phone(int argc, const char *const *argv, struct command_line_option *o, void *context);
#endif
int app_monitor_cli(int argc, const char *const *argv, struct command_line_option *o, void *context);
int app_vomp_console(int argc, const char *const *argv, struct command_line_option *o, void *context);

int monitor_get_fds(struct pollfd *fds,int *fdcount,int fdmax);

int monitor_setup_sockets();
int monitor_get_fds(struct pollfd *fds,int *fdcount,int fdmax);
int monitor_announce_peer(const unsigned char *sid);
int monitor_announce_unreachable_peer(const unsigned char *sid);
int monitor_tell_clients(char *msg, int msglen, int mask);
int monitor_tell_formatted(int mask, char *fmt, ...);
int monitor_client_interested(int mask);
extern int monitor_socket_count;


typedef struct monitor_audio {
  char name[128];
  int (*start)();
  int (*stop)();
  int (*poll_fds)(struct pollfd *,int);
  int (*read)(unsigned char *,int);
  int (*write)(unsigned char *,int);
} monitor_audio;
extern monitor_audio *audev;

monitor_audio *audio_msm_g1_detect();
monitor_audio *audio_alsa_detect();
monitor_audio *audio_reflector_detect();
int detectAudioDevice();
int getAudioPlayFd();
int getAudioRecordFd();
int getAudioBytes(unsigned char *buffer,
		  int offset,
		  int bufferSize);
int encodeAndDispatchRecordedAudio(int fd,int callSessionToken,
				   int recordCodec,
				   unsigned char *sampleData,
				   int sampleBytes);
int scrapeProcNetRoute();
int lsif();
int doifaddrs();
int bufferAudioForPlayback(int codec, time_ms_t start_time, time_ms_t end_time,
			   unsigned char *data,int dataLen);
int startAudio();
int stopAudio();

#define SERVER_UNKNOWN 1
#define SERVER_NOTRESPONDING 2
#define SERVER_NOTRUNNING 3
#define SERVER_RUNNING 4
int server_probe(int *pid);

int dna_helper_start();
int dna_helper_shutdown();
int dna_helper_enqueue(overlay_mdp_frame *mdp, const char *did, const unsigned char *requestorSid);
int dna_return_resolution(overlay_mdp_frame *mdp, unsigned char *fromSid,
			  const char *did,const char *name,const char *uri);
int parseDnaReply(const char *buf, size_t len, char *token, char *did, char *name, char *uri, const char **bufp);
extern int sigPipeFlag;
extern int sigIoFlag;
void sigPipeHandler(int signal);
void sigIoHandler(int signal);

int overlay_mdp_setup_sockets();

int schedule(struct sched_ent *alarm);
int unschedule(struct sched_ent *alarm);
int watch(struct sched_ent *alarm);
int unwatch(struct sched_ent *alarm);
int fd_poll();

void overlay_interface_discover(struct sched_ent *alarm);
void overlay_dummy_poll(struct sched_ent *alarm);
void overlay_route_tick(struct sched_ent *alarm);
void rhizome_enqueue_suggestions(struct sched_ent *alarm);
void server_shutdown_check(struct sched_ent *alarm);
void overlay_mdp_poll(struct sched_ent *alarm);
void fd_periodicstats(struct sched_ent *alarm);
void rhizome_check_connections(struct sched_ent *alarm);

void monitor_client_poll(struct sched_ent *alarm);
void monitor_poll(struct sched_ent *alarm);
void rhizome_client_poll(struct sched_ent *alarm);
void rhizome_fetch_poll(struct sched_ent *alarm);
void rhizome_server_poll(struct sched_ent *alarm);

/* function timing routines */
int fd_clearstats();
int fd_showstats();
int fd_checkalarms();
int fd_func_exit(struct call_stats *this_call);
int fd_func_enter(struct call_stats *this_call);
void dump_stack();

#define IN() static struct profile_total _aggregate_stats={NULL,0,__FUNCTION__,0,0,0}; \
    struct call_stats _this_call; \
    _this_call.totals=&_aggregate_stats; \
    fd_func_enter(&_this_call);

#define OUT() fd_func_exit(&_this_call);
#define RETURN(X) { OUT() return(X); }
#define RETURNNULL { OUT() return(NULL); }



int olsr_init_socket(void);
int olsr_send(struct overlay_frame *frame);

#endif // __SERVALD_SERVALD_H<|MERGE_RESOLUTION|>--- conflicted
+++ resolved
@@ -825,13 +825,8 @@
 int directory_registration();
 int directory_service_init();
 
-<<<<<<< HEAD
 struct command_line_option;
-=======
-int app_rhizome_direct_sync(int argc, const char *const *argv, 
-			    struct command_line_option *o);
-
->>>>>>> b4c92a28
+int app_rhizome_direct_sync(int argc, const char *const *argv, struct command_line_option *o, void *context);
 #ifdef HAVE_VOIPTEST
 int app_pa_phone(int argc, const char *const *argv, struct command_line_option *o, void *context);
 #endif
