/* 
Serval Distributed Numbering Architecture (DNA)
Copyright (C) 2010 Paul Gardner-Stephen 

This program is free software; you can redistribute it and/or
modify it under the terms of the GNU General Public License
as published by the Free Software Foundation; either version 2
of the License, or (at your option) any later version.

This program is distributed in the hope that it will be useful,
but WITHOUT ANY WARRANTY; without even the implied warranty of
MERCHANTABILITY or FITNESS FOR A PARTICULAR PURPOSE.  See the
GNU General Public License for more details.

You should have received a copy of the GNU General Public License
along with this program; if not, write to the Free Software
Foundation, Inc., 51 Franklin Street, Fifth Floor, Boston, MA  02110-1301, USA.
*/

// #define MALLOC_PARANOIA

#include <stdio.h>
#include <errno.h>
#include <stdlib.h>
#include <stdarg.h>
#ifdef HAVE_STRINGS_H
#include <strings.h>
#endif
#include <string.h>
#include <signal.h>
#include <sys/types.h>

#ifdef WIN32
#include "win32/win32.h"
#else
#include <unistd.h>
#ifdef HAVE_SYS_SOCKET_H
#include <sys/socket.h>
#endif
#ifdef HAVE_NET_ROUTE_H
     #include <net/route.h>
#endif
#ifdef HAVE_LINUX_IF_H
#include <linux/if.h>
#else
#ifdef HAVE_NET_IF_H
#include <net/if.h>
#endif
#endif
#ifdef HAVE_NETINET_IN_H
#include <netinet/in.h>
#endif
#ifdef HAVE_LINUX_NETLINK_H
#include <linux/netlink.h>
#endif
#ifdef HAVE_LINUX_RTNETLINK_H
#include <linux/rtnetlink.h>
#endif
#ifdef HAVE_IFADDRS_H
#include <ifaddrs.h>
#endif

#ifdef HAVE_SYS_UCRED_H
#include <sys/ucred.h>
#endif
#endif

#if !defined(FORASTERISK) && !defined(s_addr)
#ifdef HAVE_ARPA_INET_H
#include <arpa/inet.h>
#else
typedef unsigned int in_addr_t;
struct in_addr {
   in_addr_t s_addr;
};
#endif
#endif

#ifdef HAVE_SYS_SOCKET_H
#include <sys/socket.h>
#endif
#ifdef HAVE_SYS_MMAN_H
#include <sys/mman.h>
#endif
#ifdef HAVE_SYS_TIME_H
#include <sys/time.h>
#endif
#ifdef HAVE_POLL_H
#include <poll.h>
#endif
#ifdef HAVE_NETDB_H
#include <netdb.h>
#endif
#ifdef HAVE_CTYPE_H
#include <ctype.h>
#endif

#ifndef WIN32
#include <sys/ioctl.h>
#include <sys/un.h>
#endif

#include <fcntl.h>
//FIXME #include <getopt.h>
#include <ctype.h>
#include <sys/stat.h>

#ifdef ANDROID
#define DEFAULT_INSTANCE_PATH "/data/data/org.servalproject/var/serval-node"
#else
#define DEFAULT_INSTANCE_PATH "/var/serval-node"
#endif

/* bzero(3) is deprecated in favour of memset(3). */
#define bzero(addr,len) memset((addr), 0, (len))

/* UDP Port numbers for various Serval services.
 The overlay mesh works over DNA */
#define PORT_DNA 4110

/* OpenWRT libc doesn't have bcopy, but has memmove */
#define bcopy(A,B,C) memmove(B,A,C)

#define BATCH 1
#define NONBATCH 0

#define REQ_SERIAL 0
#define REQ_PARALLEL -1
#define REQ_FIRSTREPLY -2
#define REQ_REPLY -101


#define SET_NOREPLACE 1
#define SET_REPLACE 2
#define SET_NOCREATE 3
#define SET_FRAGMENT 0x80

#define WITHDATA 1
#define WITHOUTDATA 0

/* Limit packet payloads to minimise packet loss of big packets in mesh networks */
#define MAX_DATA_BYTES 256

extern int dnatimeout;
extern int hlr_size;
extern unsigned char *hlr;

double simulatedBER;

extern int serverMode;
extern int servalShutdown;

extern int returnMultiVars;

extern char *gatewayspec;

int rhizome_enabled();
int rhizome_http_server_running();
const char *rhizome_datastore_path();

extern struct in_addr client_addr;
extern int client_port;

#define MAX_PEERS 1024
extern int peer_count;
extern struct in_addr peers[MAX_PEERS];

struct mphlr_variable {
  unsigned char id;
  char *name;
  char *desc;
};

extern char *outputtemplate;
extern char *instrumentation_file;
extern char *batman_socket;
extern char *batman_peerfile;


typedef struct keypair {
  int type;
  unsigned char *private_key;
  int private_key_len;
  unsigned char *public_key;
  int public_key_len;
} keypair;

/* Contains just the list of private:public key pairs and types,
   the pin used to extract them, and the slot in the keyring file
   (so that it can be replaced/rewritten as required). */
#define PKR_MAX_KEYPAIRS 64
#define PKR_SALT_BYTES 32
#define PKR_MAC_BYTES 64
typedef struct keyring_identity {  
  char *PKRPin;
  unsigned int slot;
  int keypair_count;
  keypair *keypairs[PKR_MAX_KEYPAIRS];
} keyring_identity;

/* 64K identities, can easily be increased should the need arise,
   but keep it low-ish for now so that the 64K pointers don't eat too
   much ram on a small device.  Should probably think about having
   small and large device settings for some of these things */
#define KEYRING_MAX_IDENTITIES 65536
typedef struct keyring_context {
  char *KeyRingPin;
  unsigned char *KeyRingSalt;
  int KeyRingSaltLen;

  int identity_count;
  keyring_identity *identities[KEYRING_MAX_IDENTITIES];
} keyring_context;

#define KEYRING_PAGE_SIZE 4096LL
#define KEYRING_BAM_BYTES 2048LL
#define KEYRING_BAM_BITS (KEYRING_BAM_BYTES<<3)
#define KEYRING_SLAB_SIZE (KEYRING_PAGE_SIZE*KEYRING_BAM_BITS)
typedef struct keyring_bam {
  off_t file_offset;
  unsigned char bitmap[KEYRING_BAM_BYTES];
  struct keyring_bam *next;
} keyring_bam;

#define KEYRING_MAX_CONTEXTS 256
typedef struct keyring_file {
  int context_count;
  keyring_bam *bam;
  keyring_context *contexts[KEYRING_MAX_CONTEXTS];
  FILE *file;
  off_t file_size;
} keyring_file;

void keyring_free(keyring_file *k);
void keyring_free_context(keyring_context *c);
void keyring_free_identity(keyring_identity *id);
void keyring_free_keypair(keypair *kp);
int keyring_identity_mac(keyring_context *c,keyring_identity *id,
			 unsigned char *pkrsalt,unsigned char *mac);
#define KEYTYPE_CRYPTOBOX 0x01
#define KEYTYPE_CRYPTOSIGN 0x02
#define KEYTYPE_RHIZOME 0x03
/* DIDs aren't really keys, but the keyring is a real handy place to keep them,
   and keep them private if people so desire */
#define KEYTYPE_DID 0x04

/* handle to keyring file for use in running instance */
extern keyring_file *keyring;

/* Public calls to keyring management */
keyring_file *keyring_open(char *file);
keyring_file *keyring_open_with_pins(const char *pinlist);
int keyring_enter_pin(keyring_file *k, const char *pin);
int keyring_enter_pins(keyring_file *k, const char *pinlist);
int keyring_set_did(keyring_identity *id,char *did,char *name);
int keyring_sanitise_position(const keyring_file *k,int *cn,int *in,int *kp);
int keyring_next_keytype(const keyring_file *k, int *cn, int *in, int *kp, int keytype);
int keyring_next_identity(const keyring_file *k,int *cn,int *in,int *kp);
int keyring_identity_find_keytype(const keyring_file *k, int cn, int in, int keytype);
int keyring_find_did(const keyring_file *k,int *cn,int *in,int *kp,char *did);
int keyring_find_sid(const keyring_file *k,int *cn,int *in,int *kp, const unsigned char *sid);
unsigned char *keyring_find_sas_private(keyring_file *k,unsigned char *sid,
					unsigned char **sas_public);
unsigned char *keyring_find_sas_public(keyring_file *k,unsigned char *sid);

int keyring_commit(keyring_file *k);
keyring_identity *keyring_create_identity(keyring_file *k,keyring_context *c, const char *pin);
int keyring_seed(keyring_file *k);
void keyring_identity_extract(const keyring_identity *id, const unsigned char **sidp, const char **didp, const char **namep);

/* Packet format:

   16 bit - Magic value 0x4110
   16 bit - Version number (0001 initially)
   16 bit - Payload length
   16 bit - Cipher method (0000 = clear text)
   
   Ciphered payload follows:
   (needs to have no predictable data to protect against known plain-text attacks)
   
   64bit transaction id (random)
   8bit - payload rotation (random, to help protect encryption from cribs)

   Remainder of payload, after correcting for rotation:
   
   33byte did|subscriber id
   16byte salt
   16byte hash of PIN+salt
   
   Remainder of packet is interpretted as a series of operations

   8 bit operation: 
   00 = get, 01 = set, 02 = delete, 03 = update,
   80 = decline, 81 = okay (+optional result),
   f0 = xfer HLR record
   fe = random padding follows (to help protect cryptography from cribs)
   ff = end of transaction
   
   get - 8 bit variable value

*/
#define SID_SIZE 32
#define DID_MINSIZE 5
#define DID_MAXSIZE 32
#define SIDDIDFIELD_LEN (SID_SIZE+1)
#define PINFIELD_LEN 32
#define HEADERFIELDS_LEN (2+2+2+2+8+1)
#define OFS_TRANSIDFIELD (2+2+2+2)
#define TRANSID_SIZE 8
#define OFS_ROTATIONFIELD (OFS_TRANSIDFIELD+TRANSID_SIZE)
#define OFS_SIDDIDFIELD HEADERFIELDS_LEN
#define OFS_PINFIELD (OFS_SIDDIDFIELD+SIDDIDFIELD_LEN)
#define OFS_PAYLOAD (OFS_PINFIELD+16+16)

#define SID_STRLEN (SID_SIZE*2)

struct response {
  int code;
  unsigned char sid[SID_SIZE];
  struct in_addr sender;
  int recvttl;
  unsigned char *response;
  int response_len;
  int var_id;
  int var_instance;
  int value_len;
  int value_offset;
  int value_bytes;
  struct response *next,*prev;

  /* who sent it? */
  unsigned short peer_id;
  /* have we checked it to see if it allows us to stop requesting? */
  unsigned char checked;
};

struct response_set {
  struct response *responses;
  struct response *last_response;
  int response_count;

  /* Bit mask of peers who have replied */
  unsigned char *reply_bitmask;
};

/* Array of variables that can be placed in an MPHLR */
#define VAR_EOR 0x00
#define VAR_CREATETIME 0x01
#define VAR_CREATOR 0x02
#define VAR_REVISION 0x03
#define VAR_REVISOR 0x04
#define VAR_PIN 0x05
#define VAR_VOICESIG 0x08
#define VAR_HLRMASTER 0x0f
#define VAR_NAME 0x10
#define VAR_DIDS 0x80
#define VAR_LOCATIONS 0x81
#define VAR_IEMIS 0x82
#define VAR_TEMIS 0x83
#define VAR_CALLS_IN 0x90
#define VAR_CALLS_MISSED 0x91
#define VAR_CALLS_OUT 0x92
#define VAR_SMESSAGES 0xa0
#define VAR_DID2SUBSCRIBER 0xb0
#define VAR_HLRBACKUPS 0xf0
#define VAR_NOTE 0xff
extern struct mphlr_variable vars[];

#define ACTION_GET 0x00
#define ACTION_SET 0x01
#define ACTION_DEL 0x02
#define ACTION_INSERT 0x03
#define ACTION_DIGITALTELEGRAM 0x04
#define ACTION_CREATEHLR 0x0f

#define ACTION_STATS 0x40

#define ACTION_DONE 0x7e
#define ACTION_ERROR 0x7f

#define ACTION_DECLINED 0x80
#define ACTION_OKAY 0x81
#define ACTION_DATA 0x82
#define ACTION_WROTE 0x83

#define ACTION_XFER 0xf0
#define ACTION_RECVTTL 0xfd
#define ACTION_PAD 0xfe
#define ACTION_EOT 0xff

/* Make sure we have space to put bytes of the packet as we go along */
#define CHECK_PACKET_LEN(B) {if (((*packet_len)+(B))>=packet_maxlen) { return WHY("Packet composition ran out of space."); } }

extern int sock;

#define OVERLAY_MAX_INTERFACES 16

typedef struct overlay_address_table {
  unsigned char epoch;
  char sids[256][SID_SIZE];
  /* 0x00 = not set, which thus limits us to using only 255 (0x01-0xff) of the indexes for
   storing addresses.
   By spending an extra 256 bytes we reduce, but not eliminate the problem of collisions.
   Will think about a complete solution later.
   */
  unsigned char byfirstbyte[256][2];
  /* next free entry in sid[] */
  unsigned char next_free;
} overlay_address_table;

typedef struct sid {
  unsigned char b[SID_SIZE];
} sid;

typedef struct overlay_address_cache {
  int size;
  int shift; /* Used to calculat lookup function, which is (b[0].b[1].b[2]>>shift) */
  sid *sids; /* one entry per bucket, to keep things simple. */
  /* XXX Should have a means of changing the hash function so that naughty people can't try
   to force our cache to flush with duplicate addresses? 
   But we must use only the first 24 bits of the address due to abbreviation policies, 
   so our options are limited.
   For now the hash will be the first k bits.
   */
} overlay_address_cache;

extern sid overlay_abbreviate_current_sender;

typedef struct overlay_frame {
  struct overlay_frame *prev;
  struct overlay_frame *next;
  
  unsigned int type;
  unsigned int modifiers;
  
  unsigned char ttl;
  
  /* Mark which interfaces the frame has been sent on,
   so that we can ensure that broadcast frames get sent
   exactly once on each interface */
  int isBroadcast;
  unsigned char broadcast_sent_via[OVERLAY_MAX_INTERFACES];
  
  unsigned char nexthop[32];
  int nexthop_address_status;
  int nexthop_interface; /* which interface the next hop should be attempted on */
  
  unsigned char destination[32];
  unsigned char source[32];
  
  /* IPv4 node frame was received from (if applicable) */
  struct sockaddr *recvaddr;
  
  /* Actual payload */
  // TODO refactor *all* packet parsing so that the payload is not copied or allocated unless it must be forwarded.
  struct overlay_buffer *payload;
  
  int rfs; /* remainder of frame size */
  
  long long enqueued_at;
  
} overlay_frame;


#define CRYPT_CIPHERED 1
#define CRYPT_SIGNED 2
#define CRYPT_PUBLIC 4

struct profile_total {
  struct profile_total *_next;
  int _initialised;
  const char *name;
  long long max_time;
  long long total_time;
  long long child_time;
  int calls;
};

struct call_stats{
  long long enter_time;
  long long child_time;
  struct profile_total *totals;
  struct call_stats *prev;
};

struct sched_ent;

typedef void (*ALARM_FUNCP) (struct sched_ent *alarm);

struct sched_ent{
  struct sched_ent *_next;
  struct sched_ent *_prev;
  
  ALARM_FUNCP function;
  void *context;
  struct pollfd poll;
  // when we should first consider the alarm
  long long alarm;
  // the order we will prioritise the alarm
  long long deadline;
  struct profile_total *stats;
  int _poll_index;
};

#define STRUCT_SCHED_ENT_UNUSED ((struct sched_ent){NULL, NULL, NULL, NULL, {-1, 0, 0}, 0LL, NULL, -1})

extern int overlayMode;
#define OVERLAY_INTERFACE_UNKNOWN 0
#define OVERLAY_INTERFACE_ETHERNET 1
#define OVERLAY_INTERFACE_WIFI 2
#define OVERLAY_INTERFACE_PACKETRADIO 3

#define INTERFACE_STATE_FREE 0
#define INTERFACE_STATE_UP 1
#define INTERFACE_STATE_DOWN 2
#define INTERFACE_STATE_DETECTING 3

typedef struct overlay_interface {
  struct sched_ent alarm;
  char name[80];
  int offset;
  int fileP;
  int bits_per_second;
  int port;
  int type;
  /* Number of milli-seconds per tick for this interface, which is basically related to the     
   the typical TX range divided by the maximum expected speed of nodes in the network.
   This means that short-range communications has a higher bandwidth requirement than
   long-range communications because the tick interval has to be shorter to still allow
   fast-convergence time to allow for mobility.
   
   For wifi (nominal range 100m) it is usually 500ms.
   For ~100K ISM915MHz (nominal range 1000m) it will probably be about 5000ms.
   For ~10K ISM915MHz (nominal range ~3000m) it will probably be about 15000ms.
   These figures will be refined over time, and we will allow people to set them per-interface.
   */
  int tick_ms; /* milliseconds per tick */
  
  /* The time of the last tick on this interface in milli seconds */
  long long last_tick_ms;
  /* How many times have we abbreviated our address since we last announced it in full? */
  int ticks_since_sent_full_address;
  
  /* sequence number of last packet sent on this interface.
   Used to allow NACKs that can request retransmission of recent packets.
   */
  int sequence_number;
  /* XXX need recent packet buffers to support the above */
  
  /* We need to make sure that interface name and broadcast address is unique for all interfaces that are UP.
   We bind a separate socket per interface / broadcast address Broadcast address and netmask, if known
   We really only case about distinct broadcast addresses on interfaces.
   Also simplifies aliases on interfaces. */
  struct sockaddr_in address;
  struct sockaddr_in broadcast_address;
  
  /* Not necessarily the real MTU, but the largest frame size we are willing to TX on this interface.
   For radio links the actual maximum and the maximum that is likely to be delivered reliably are
   potentially two quite different values. */
  int mtu;
  
  /* Use one of the INTERFACE_STATE_* constants to indicate the state of this interface. 
     If the interface stops working or disappears, it will be marked as DOWN and the socket closed.
     But if it comes back up again, we should try to reuse this structure, even if the broadcast address has changed.
   */
  int state;  
} overlay_interface;

/* Maximum interface count is rather arbitrary.
 Memory consumption is O(n) with respect to this parameter, so let's not make it too big for now.
 */
extern overlay_interface overlay_interfaces[OVERLAY_MAX_INTERFACES];
extern int overlay_last_interface_number; // used to remember where a packet came from
extern unsigned int overlay_sequence_number;

/*
 For each peer we need to keep track of the routes that we know to reach it.
 
 We want to use static sized data structures as much as we can to keep things efficient by
 allowing computed memory address lookups instead of following linked lists and other 
 non-deterministic means.
 
 The tricky part of doing all this is that each interface may have a different maximum number
 of peers based on the bandwidth of the link, as we do not want mesh traffic to consume all
 available bandwidth.  In particular, we need to reserve at least enough bandwidth for one
 call.
 
 Related to this, if we are in a mesh larger than the per-interface limit allows, then we need to
 only track the highest-scoring peers.  This sounds simple, but how to we tell when to replace a
 low-scoring peer with another one which has a better reachability score, if we are not tracking 
 the reachability score of that node?
 
 The answer to this is that we track as many nodes as we can, but only announce the highest
 scoring nodes on each interface as bandwidth allows.
 
 This also keeps our memory usage fixed.
 
 XXX - At present we are setting OVERLAY_MAX_PEERS at compile time.
 With a bit of work we can change this to be a run-time option.
 
 Memory consumption of OVERLAY_MAX_PEERS=n is O(n^2).
 XXX We could and should improve this down the track by only monitoring the top k routes, and replacing the worst route
 option when a better one comes along.  This would get the memory usage down to O(n).
 
 */
#define OVERLAY_MAX_PEERS 500

typedef struct overlay_peer {
  unsigned char address[SIDDIDFIELD_LEN];
  
  /* Scores and score update times for reaching this node via various interfaces */
  int known_routes[OVERLAY_MAX_INTERFACES];
  unsigned short scores[OVERLAY_MAX_INTERFACES][OVERLAY_MAX_PEERS];
  
  /* last_regeneration is the time that this peer was created/replaced with another peer.
   lastupdate[] indicates the time that another peer's reachability report
   caused us to update our score to reach via that peer.
   If lastupdate[x][y] is older than last_regeneration[y], then we must
   ignore the entry, because the lastupdate[x][y] entry references a previous
   generation of that peer, i.e., not to the peer we think it does.
   
   This slight convolution allows us to replace peers without having to touch the
   records of every other peer in our list.
   */
  int last_regeneration;
  unsigned int lastupdate[OVERLAY_MAX_INTERFACES][OVERLAY_MAX_PEERS];
} overlay_peer;

extern overlay_peer overlay_peers[OVERLAY_MAX_PEERS];

typedef struct overlay_buffer {
  unsigned char *bytes;
  // position of data read / written
  int length;
  // allocated size of buffer
  int allocSize;
  // remembered position for rewinding
  int checkpointLength;
  // maximum allowed bytes for reading / writing
  int sizeLimit;
  int var_length_offset;
  int var_length_bytes;
} overlay_buffer;

int ob_unlimitsize(overlay_buffer *b);


typedef struct overlay_txqueue {
  struct overlay_frame *first;
  struct overlay_frame *last;
  int length; /* # frames in queue */
  int maxLength; /* max # frames in queue before we consider ourselves congested */
  
  /* wait until first->enqueued_at+transmit_delay before trying to force the transmission of a packet */
  int transmit_delay;
  
  /* if servald is busy, wait this long before trying to force the transmission of a packet */
  int grace_period;
  
  /* Latency target in ms for this traffic class.
   Frames older than the latency target will get dropped. */
  int latencyTarget;
  
  /* XXX Need to initialise these:
   Real-time queue for voice (<200ms ?)
   Real-time queue for video (<200ms ?) (lower priority than voice)
   Ordinary service queue (<3 sec ?)
   Rhizome opportunistic queue (infinity)
   
   (Mesh management doesn't need a queue, as each overlay packet is tagged with some mesh management information)
   */
} overlay_txqueue;


#define OQ_ISOCHRONOUS_VOICE 0
#define OQ_MESH_MANAGEMENT 1
#define OQ_ISOCHRONOUS_VIDEO 2
#define OQ_ORDINARY 3
#define OQ_OPPORTUNISTIC 4
#define OQ_MAX 5
extern overlay_txqueue overlay_tx[OQ_MAX];

int confLocked();
const char *confValueGet(const char *var, const char *defaultValue);
int confValueGetBoolean(const char *var, int defaultValue);
int64_t confValueGetInt64(const char *var, int64_t defaultValue);
int64_t confValueGetInt64Range(const char *var, int64_t defaultValue, int64_t rangemin, int64_t rangemax);
void confSetDebugFlags();
int confParseBoolean(const char *text, const char *option_name);
int confValueSet(const char *var, const char *value);
int confWrite();
int confVarCount();
const char *confVar(unsigned int index);
const char *confValue(unsigned int index);

ssize_t recvwithttl(int sock, unsigned char *buffer, size_t bufferlen, int *ttl, struct sockaddr *recvaddr, socklen_t *recvaddrlen);

int is_xsubstring(const char *text, int len);
int is_xstring(const char *text, int len);
char *tohex(char *dstHex, const unsigned char *srcBinary, size_t bytes);
size_t fromhex(unsigned char *dstBinary, const char *srcHex, size_t bytes);
int fromhexstr(unsigned char *dstBinary, const char *srcHex, size_t bytes);
int hexvalue(char c);
char *str_toupper_inplace(char *s);

int str_is_subscriber_id(const char *sid);
int strn_is_subscriber_id(const char *sid, size_t *lenp);
int str_is_did(const char *did);
int strn_is_did(const char *did, size_t *lenp);
int str_is_uri(const char *uri);

int stowSid(unsigned char *packet, int ofs, const char *sid);
int stowDid(unsigned char *packet,int *ofs,char *did);
int isFieldZeroP(unsigned char *packet,int start,int count);
void srandomdev();
int respondSimple(keyring_identity *id,
		  int action,unsigned char *action_text,int action_len,
		  unsigned char *transaction_id,int recvttl,
		  struct sockaddr *recvaddr,int cryptoFlags);
long long gettime_ms();
int server_pid();
void server_save_argv(int argc, const char *const *argv);
int server(char *backing_file);
int server_create_stopfile();
int server_remove_stopfile();
int server_check_stopfile();
void serverCleanUp();
int isTransactionInCache(unsigned char *transaction_id);
void insertTransactionInCache(unsigned char *transaction_id);

int packetOk(struct overlay_interface *interface,unsigned char *packet, size_t len,
	     unsigned char *transaction_id, int recvttl,
	     struct sockaddr *recvaddr, size_t recvaddrlen,int parseP);
int process_packet(unsigned char *packet, size_t len, int recvttl,struct sockaddr *sender, size_t sender_len);
int packetMakeHeader(unsigned char *packet,int packet_maxlen,int *packet_len,unsigned char *transaction_id,int cryptoflags);
int packetSetDid(unsigned char *packet,int packet_maxlen,int *packet_len,char *did);
int packetSetSidFromId(unsigned char *packet,int packet_maxlen,int *packet_len,
		       keyring_identity *id);
int packetFinalise(unsigned char *packet,int packet_maxlen,int recvttl,
		   int *packet_len,int cryptoflags);
int extractResponses(struct in_addr sender,unsigned char *buffer,int len,struct response_set *responses);
int packetGetID(unsigned char *packet,int len,char *did,char *sid);
int getPeerList();
int sendToPeers(unsigned char *packet,int packet_len,int method,int peerId,struct response_set *responses);
int getReplyPackets(int method,int peer,int batchP,struct response_set *responses,
		    unsigned char *transaction_id,struct sockaddr *recvaddr,int timeout);
int clearResponse(struct response **response);
int packageVariableSegment(unsigned char *data,int *dlen,
			   struct response *h,
			   int offset,int buffer_size);
int packetDecipher(unsigned char *packet,int len,int cipher);
int safeZeroField(unsigned char *packet,int start,int count);
int unpackageVariableSegment(unsigned char *data,int dlen,int flags,struct response *r);
int extractSid(const unsigned char *packet,int *ofs, char *sid);
int hlrSetVariable(unsigned char *hlr,int hofs,int varid,int varinstance,
		   unsigned char *value,int len);
int extractDid(unsigned char *packet,int *ofs,char *did);
char *hlrSid(unsigned char *hlr, int ofs, char *sid);
int processRequest(unsigned char *packet,int len,struct sockaddr *sender,int sender_len,
		   unsigned char *transaction_id,int recvttl,char *did,char *sid);

int extractRequest(unsigned char *packet,int *packet_ofs,int packet_len,
		   int *itemId,int *instance,unsigned char *value,
		   int *start_offset,int *max_offset,int *flags);
int hlrGetVariable(unsigned char *hlr,int hofs,int varid,int varinstance,
		   unsigned char *value,int *len);
int dumpResponses(struct response_set *responses);
int eraseLastResponse(struct response_set *responses);
int dropPacketP(size_t packet_len);
int clearResponses(struct response_set *responses);
int responseFromPeerP(struct response_set *responses,int peerId);
int responseFromPeer(struct response_set *responses,int peerId);
int additionalPeer(char *peer);
int readRoutingTable(struct in_addr peers[],int *peer_count,int peer_max);
int readBatmanPeerFile(char *file_path,struct in_addr peers[],int *peer_count,int peer_max);
int getBatmanPeerList(char *socket_path,struct in_addr peers[],int *peer_count,int peer_max);
int hlrDump(unsigned char *hlr,int hofs);
int fixResponses(struct response_set *responses);
int importHlr(char *textfile);
int exportHlr(unsigned char *hlr,char *text);
int openHlrFile(char *backing_file,int size);
int runCommand(char *cmd);
int asteriskObtainGateway(char *requestor_sid,char *did,char *uri_out);
int packetOkDNA(unsigned char *packet,int len,unsigned char *transaction_id,
		int recvttl,struct sockaddr *recvaddr, size_t recvaddrlen,int parseP);
int packetOkOverlay(struct overlay_interface *interface,unsigned char *packet, size_t len,
		    unsigned char *transaction_id,int recvttl,
		    struct sockaddr *recvaddr, size_t recvaddrlen,int parseP);
int prepareGateway(char *gatewayspec);
int packetSendRequest(int method,unsigned char *packet,int packet_len,int batchP,
		      unsigned char *transaction_id,struct sockaddr *recvaddr,
		      struct response_set *responses);
int readArpTable(struct in_addr peers[],int *peer_count,int peer_max);

int overlay_frame_process(struct overlay_interface *interface,overlay_frame *f);
int overlay_frame_resolve_addresses(overlay_frame *f);

#define LOG_LEVEL_SILENT    (-1)
#define LOG_LEVEL_DEBUG     (0)
#define LOG_LEVEL_INFO      (1)
#define LOG_LEVEL_WARN      (2)
#define LOG_LEVEL_ERROR     (3)
#define LOG_LEVEL_FATAL     (4)

extern unsigned int debug;
void set_logging(FILE *f);
FILE *open_logging();
void close_logging();
void logMessage(int level, const char *file, unsigned int line, const char *function, const char *fmt, ...);
void vlogMessage(int level, const char *file, unsigned int line, const char *function, const char *fmt, va_list);
unsigned int debugFlagMask(const char *flagname);
char *catv(const char *data, char *buf, size_t len);
int dump(char *name, unsigned char *addr, size_t len);
<<<<<<< HEAD
char *toprint(char *dstStr, size_t dstChars, const unsigned char *srcBuf, size_t srcBytes);
int log_backtrace();
=======
char *toprint(char *dstStr, ssize_t dstStrLen, const char *srcBuf, size_t srcBytes);
size_t toprint_strlen(ssize_t dstStrLen, const char *srcBuf, size_t srcBytes);
>>>>>>> 54da59bc

#define alloca_toprint(dstlen,buf,len)  toprint((char *)alloca(toprint_strlen((dstlen), (buf), (len)) + 1), (dstlen), (buf), (len))

#define alloca_tohex(buf,len)           tohex((char *)alloca((len)*2+1), (buf), (len))
#define alloca_tohex_sid(sid)           alloca_tohex((sid), SID_SIZE)

const char *trimbuildpath(const char *s);

#define logMessage_perror(L,file,line,func,F,...) \
                            (logMessage(L, file, line, func, F ": %s [errno=%d]", ##__VA_ARGS__, strerror(errno), errno))

#define LOGF(L,F,...)       logMessage(L, __FILE__, __LINE__, __FUNCTION__, F, ##__VA_ARGS__)
#define LOGF_perror(L,F,...) logMessage_perror(L, __FILE__, __LINE__, __FUNCTION__, F, ##__VA_ARGS__)
#define LOG_perror(L,X)     LOGF_perror(L, "%s", (X))

#define FATALF(F,...)       do { LOGF(LOG_LEVEL_FATAL, F, ##__VA_ARGS__); exit(-1); } while (1)
#define FATAL(X)            FATALF("%s", (X))
#define FATALF_perror(F,...) do { LOGF_perror(LOG_LEVEL_FATAL, F, ##__VA_ARGS__); exit(-1); } while (1)
#define FATAL_perror(X)     FATALF_perror("%s", (X))

#define WHYF(F,...)         (LOGF(LOG_LEVEL_ERROR, F, ##__VA_ARGS__), -1)
#define WHY(X)              WHYF("%s", (X))
#define WHYNULL(X)          (LOGF(LOG_LEVEL_ERROR, "%s", X), NULL)
#define WHYF_perror(F,...)  (LOGF_perror(LOG_LEVEL_ERROR, F, ##__VA_ARGS__), -1)
#define WHY_perror(X)       WHYF_perror("%s", (X))

#define WARNF(F,...)        LOGF(LOG_LEVEL_WARN, F, ##__VA_ARGS__)
#define WARN(X)             WARNF("%s", (X))
#define WARNF_perror(F,...) LOGF_perror(LOG_LEVEL_WARN, F, ##__VA_ARGS__)
#define WARN_perror(X)      WARNF_perror("%s", (X))

#define INFOF(F,...)        LOGF(LOG_LEVEL_INFO, F, ##__VA_ARGS__)
#define INFO(X)             INFOF("%s", (X))

#define DEBUGF(F,...)       LOGF(LOG_LEVEL_DEBUG, F, ##__VA_ARGS__)
#define DEBUG(X)            DEBUGF("%s", (X))
#define DEBUGF_perror(F,...) LOGF_perror(LOG_LEVEL_DEBUG, F, ##__VA_ARGS__)
#define DEBUG_perror(X)     DEBUGF_perror("%s", (X))
#define D                   DEBUG("D")

overlay_buffer *ob_new(int size);
overlay_buffer *ob_static(unsigned char *bytes, int size);
int ob_free(overlay_buffer *b);
int ob_checkpoint(overlay_buffer *b);
int ob_rewind(overlay_buffer *b);
int ob_setlength(overlay_buffer *b,int bytes);
int ob_limitsize(overlay_buffer *b,int bytes);
int ob_unlimitsize(overlay_buffer *b);
int ob_makespace(overlay_buffer *b,int bytes);
int ob_append_byte(overlay_buffer *b,unsigned char byte);
int ob_append_bytes(overlay_buffer *b,unsigned char *bytes,int count);
unsigned char *ob_append_space(overlay_buffer *b,int count);
int ob_append_short(overlay_buffer *b,unsigned short v);
int ob_append_int(overlay_buffer *b,unsigned int v);
int ob_patch_rfs(overlay_buffer *b,int l);
int ob_indel_space(overlay_buffer *b,int offset,int shift);
int ob_append_rfs(overlay_buffer *b,int l);
int ob_setbyte(overlay_buffer *b,int ofs,unsigned char value);
int ob_getbyte(overlay_buffer *b,int ofs);
int ob_dump(overlay_buffer *b,char *desc);
unsigned int ob_get_int(overlay_buffer *b,int offset);

int op_free(overlay_frame *p);
overlay_frame *op_dup(overlay_frame *f);

long long parse_quantity(char *q);

int overlay_interface_init(char *name,struct sockaddr_in *src_addr,struct sockaddr_in *broadcast,
			   int speed_in_bits,int port,int type);
int overlay_interface_init_socket(int i);
long long overlay_time_until_next_tick();
int overlay_rx_messages();

int overlay_add_selfannouncement();
int overlay_frame_package_fmt1(overlay_frame *p,overlay_buffer *b);
int overlay_interface_args(const char *arg);
int overlay_get_nexthop(unsigned char *d,unsigned char *nexthop,int *interface);
int overlay_sendto(struct sockaddr_in *recipientaddr,unsigned char *bytes,int len);
int overlay_rhizome_add_advertisements(int interface_number,overlay_buffer *e);
int overlay_add_local_identity(unsigned char *s);
int overlay_address_is_local(unsigned char *s);
void overlay_update_queue_schedule(overlay_txqueue *queue, overlay_frame *frame);
void overlay_send_packet(struct sched_ent *alarm);
int overlay_resolve_next_hop(overlay_frame *frame);

extern int overlay_interface_count;

#define OVERLAY_MAX_LOCAL_IDENTITIES 256
extern int overlay_local_identity_count;
extern unsigned char *overlay_local_identities[OVERLAY_MAX_LOCAL_IDENTITIES];

/* Overlay mesh packet codes */
#define OF_TYPE_BITS 0xf0
#define OF_TYPE_SELFANNOUNCE 0x10 /* BATMAN style announcement frames */
#define OF_TYPE_SELFANNOUNCE_ACK 0x20 /* BATMAN style "I saw your announcment" frames */
#define OF_TYPE_DATA 0x30 /* Ordinary data frame.
		        Upto MTU bytes of payload.
			32 bit channel/port indicator for each end. 
		        */
#define OF_TYPE_DATA_VOICE 0x40 /* Voice data frame. 
			      Limited to 255 bytes of payload. 
			      1 byte channel/port indicator for each end */
#define OF_TYPE_RHIZOME_ADVERT 0x50 /* Advertisment of file availability via Rhizome */
#define OF_TYPE_PLEASEEXPLAIN 0x60 /* Request for resolution of an abbreviated address */
#define OF_TYPE_NODEANNOUNCE 0x70
#define OF_TYPE_IDENTITYENQUIRY 0x80
#define OF_TYPE_RESERVED_09 0x90
#define OF_TYPE_RESERVED_0a 0xa0
#define OF_TYPE_RESERVED_0b 0xb0
#define OF_TYPE_RESERVED_0c 0xc0
#define OF_TYPE_RESERVED_0d 0xd0
#define OF_TYPE_EXTENDED12 0xe0 /* modifier bits and next byte provide 12 bits extended format
				   (for future expansion, just allows us to skip the frame) */
#define OF_TYPE_EXTENDED20 0xf0 /* modifier bits and next 2 bytes provide 20 bits extended format
				 (for future expansion, just allows us to skip the frame) */
/* Flags used to control the interpretation of the resolved type field */
#define OF_TYPE_FLAG_BITS 0xf0000000
#define OF_TYPE_FLAG_NORMAL 0x0
#define OF_TYPE_FLAG_E12 0x10000000
#define OF_TYPE_FLAG_E20 0x20000000

/* Modifiers that indicate the disposition of the frame */
#define OF_MODIFIER_BITS 0x0f

/* Crypto/security options */
#define OF_CRYPTO_BITS 0x0c
#define OF_CRYPTO_NONE 0x00
#define OF_CRYPTO_CIPHERED 0x04 /* Encrypted frame */
#define OF_CRYPTO_SIGNED 0x08   /* signed frame */
/* The following was previously considered, but is not being implemented at this
   time.
   #define OF_CRYPTO_PARANOID 0x0c Encrypted and digitally signed frame, with final destination address also encrypted. */

/* Data compression */
#define OF_COMPRESS_BITS 0x03
#define OF_COMPRESS_NONE 0x00
#define OF_COMPRESS_GZIP 0x01     /* Frame compressed with gzip */
#define OF_COMPRESS_BZIP2 0x02    /* bzip2 */
#define OF_COMPRESS_RESERVED 0x03 /* Reserved for another compression system */

#define OVERLAY_ADDRESS_CACHE_SIZE 1024
int overlay_abbreviate_address(unsigned char *in,unsigned char *out,int *ofs);
int overlay_abbreviate_append_address(overlay_buffer *b,unsigned char *a);

int overlay_abbreviate_expand_address(unsigned char *in,int *inofs,unsigned char *out,int *ofs);
int overlay_abbreviate_cache_address(unsigned char *sid);
int overlay_abbreviate_cache_lookup(unsigned char *in,unsigned char *out,int *ofs,
				    int prefix_bytes,int index_bytes);
int overlay_abbreviate_remember_index(int index_byte_count,unsigned char *in,unsigned char *index_bytes);
extern int overlay_abbreviate_repeat_policy;
int overlay_abbreviate_set_most_recent_address(unsigned char *in);
int overlay_abbreviate_clear_most_recent_address();

/* Return codes for resolution of abbreviated addressses */
#define OA_UNINITIALISED 0 /* Nothing has been written into the field */
#define OA_RESOLVED 1      /* We expanded the abbreviation successfully */
#define OA_PLEASEEXPLAIN 2 /* We need the sender to explain their abbreviation */
#define OA_UNSUPPORTED 3   /* We cannot expand the abbreviation as we do not understand this code */

/* Codes used to describe abbreviated addresses.
   Values 0x10 - 0xff are the first byte of, and implicit indicators of addresses written in full */
#define OA_CODE_SELF 0x00
#define OA_CODE_INDEX 0x01
#define OA_CODE_02 0x02
#define OA_CODE_PREVIOUS 0x03
#define OA_CODE_04 0x04
#define OA_CODE_PREFIX3 0x05
#define OA_CODE_PREFIX7 0x06
#define OA_CODE_PREFIX11 0x07
#define OA_CODE_FULL_INDEX1 0x08
#define OA_CODE_PREFIX3_INDEX1 0x09
#define OA_CODE_PREFIX7_INDEX1 0x0a
#define OA_CODE_PREFIX11_INDEX1 0x0b
#define OA_CODE_0C 0x0c
#define OA_CODE_PREFIX11_INDEX2 0x0d
#define OA_CODE_FULL_INDEX2 0x0e
/* The TTL field in a frame is used to differentiate between link-local and wide-area broadcasts */
#define OA_CODE_BROADCAST 0x0f

#define RFS_PLUS250 0xfa
#define RFS_PLUS456 0xfb
#define RFS_PLUS762 0xfc
#define RFS_PLUS1018 0xfd
#define RFS_PLUS1274 0xfe
#define RFS_3BYTE 0xff

#define COMPUTE_RFS_LENGTH -1

int rfs_length(int l);
int rfs_encode(int l,unsigned char *b);
int rfs_decode(unsigned char *b,int *offset);

typedef struct overlay_neighbour_observation {
  /* Sequence numbers are handled as ranges because the tick
     rate can vary between interfaces, and we want to be able to
     estimate the reliability of links to nodes that may have
     several available interfaces.
     We don't want sequence numbers to wrap too often, but we
     would also like to support fairly fast ticking interfaces,
     e.g., for gigabit type links. So lets go with 1ms granularity. */
  unsigned int s1;
  unsigned int s2;
  long long time_ms;
  unsigned char sender_interface;
  unsigned char valid;
} overlay_neighbour_observation;

#define OVERLAY_SENDER_PREFIX_LENGTH 12
typedef struct overlay_node_observation {
  unsigned char observed_score; /* serves as validty check also */
  unsigned char corrected_score;
  unsigned char gateways_en_route;
  unsigned char RESERVED; /* for alignment */
  unsigned char interface;
  long long rx_time;
  unsigned char sender_prefix[OVERLAY_SENDER_PREFIX_LENGTH];
} overlay_node_observation;

/* Keep track of last 32 observations of a node.
   Hopefully this is enough, if not, we will increase.
   To keep the requirement down we will collate contigious neighbour observations on each interface.
   For node observations we can just replace old observations with new ones. 
*/
#define OVERLAY_MAX_OBSERVATIONS 32

typedef struct overlay_node {
  unsigned char sid[SID_SIZE];
  int neighbour_id; /* 0=not a neighbour */
  int most_recent_observation_id;
  int best_link_score;
  int best_observation;
  unsigned int last_first_hand_observation_time_millisec;
  long long last_observation_time_ms;
  /* When did we last advertise this node on each interface, and what score
     did we advertise? */
  long long most_recent_advertisment[OVERLAY_MAX_INTERFACES];
  unsigned char most_recent_advertised_score[OVERLAY_MAX_INTERFACES];
  overlay_node_observation observations[OVERLAY_MAX_OBSERVATIONS];
} overlay_node;

typedef struct overlay_neighbour {
  long long last_observation_time_ms;
  long long last_metric_update;
  int most_recent_observation_id;
  overlay_neighbour_observation observations[OVERLAY_MAX_OBSERVATIONS];
  overlay_node *node;

  /* Scores of visibility from each of the neighbours interfaces.
     This is so that the sender knows which interface to use to reach us.
   */
  unsigned char scores[OVERLAY_MAX_INTERFACES];

  /* One-byte index entries for address abbreviation */
  unsigned char one_byte_index_address_prefixes[256][OVERLAY_SENDER_PREFIX_LENGTH];
} overlay_neighbour;
extern overlay_neighbour *overlay_neighbours;

long long overlay_gettime_ms();
int overlay_route_init(int mb_ram);
int overlay_route_saw_selfannounce_ack(overlay_frame *f,long long now);
int overlay_route_recalc_node_metrics(overlay_node *n,long long now);
int overlay_route_recalc_neighbour_metrics(overlay_neighbour *n,long long now);
int overlay_route_saw_selfannounce(overlay_frame *f,long long now);
overlay_node *overlay_route_find_node(const unsigned char *sid,int prefixLen,int createP);
unsigned int overlay_route_hash_sid(const unsigned char *sid);
int overlay_route_init(int mb_ram);
overlay_neighbour *overlay_route_get_neighbour_structure(unsigned char *packed_sid, 
							 int prefixLen,int createP);
unsigned char *overlay_get_my_sid();
int overlay_frame_set_me_as_source(overlay_frame *f);
int overlay_frame_set_neighbour_as_source(overlay_frame *f,overlay_neighbour *n);
int overlay_frame_set_neighbour_as_destination(overlay_frame *f,overlay_neighbour *n);
int overlay_frame_set_broadcast_as_destination(overlay_frame *f);
int overlay_broadcast_generate_address(unsigned char *a);
int packetEncipher(unsigned char *packet,int maxlen,int *len,int cryptoflags);
int overlayServerMode();
int overlay_payload_enqueue(int q,overlay_frame *p,int forceBroadcastP);
long long overlay_time_in_ms();
int overlay_abbreviate_lookup_sender_id();
int overlay_route_record_link(long long now,unsigned char *to,
			      unsigned char *via,int sender_interface,
			      unsigned int s1,unsigned int s2,int score,int gateways_en_route);
int overlay_route_dump();
int overlay_route_tick_neighbour(int neighbour_id,long long now);
int overlay_route_tick_node(int bin,int slot,long long now);
int overlay_route_add_advertisements(overlay_buffer *e);
int ovleray_route_please_advertise(overlay_node *n);
int overlay_abbreviate_set_current_sender(unsigned char *in);

extern int overlay_bin_count;
extern int overlay_bin_size; /* associativity, i.e., entries per bin */
extern int overlay_bin_bytes;
extern overlay_node **overlay_nodes;

int overlay_route_saw_advertisements(int i,overlay_frame *f, long long now);
int overlay_rhizome_saw_advertisements(int i,overlay_frame *f, long long now);
int overlay_route_please_advertise(overlay_node *n);
int rhizome_server_get_fds(struct pollfd *fds,int *fdcount,int fdmax);
int rhizome_saw_voice_traffic();
int overlay_saw_mdp_containing_frame(overlay_frame *f,long long now);

#include "nacl.h"

#define DEBUG_ALL                   (~0)
#define DEBUG_PACKETRX              (1 << 0)
#define DEBUG_OVERLAYINTERFACES     (1 << 1)
#define DEBUG_VERBOSE               (1 << 2)
#define DEBUG_VERBOSE_IO            (1 << 3)
#define DEBUG_PEERS                 (1 << 4)
#define DEBUG_DNARESPONSES          (1 << 5)
#define DEBUG_DNAHELPER             (1 << 6)
#define DEBUG_SIMULATION            (1 << 7)
#define DEBUG_RHIZOME_RX            (1 << 8)
#define DEBUG_PACKETFORMATS         (1 << 9)
#define DEBUG_GATEWAY               (1 << 10)
#define DEBUG_HLR                   (1 << 11) // Deprecated, TODO: delete
#define DEBUG_IO                    (1 << 12)
#define DEBUG_OVERLAYFRAMES         (1 << 13)
#define DEBUG_OVERLAYABBREVIATIONS  (1 << 14)
#define DEBUG_OVERLAYROUTING        (1 << 15)
#define DEBUG_SECURITY              (1 << 16)
#define DEBUG_RHIZOME               (1 << 17)
#define DEBUG_OVERLAYROUTEMONITOR   (1 << 18)
#define DEBUG_QUEUES                (1 << 19)
#define DEBUG_BROADCASTS            (1 << 20)
#define DEBUG_RHIZOME_TX            (1 << 21)
#define DEBUG_PACKETTX              (1 << 22)
#define DEBUG_PACKETCONSTRUCTION    (1 << 23)
#define DEBUG_MANIFESTS             (1 << 24)
#define DEBUG_MDPREQUESTS           (1 << 25)
#define DEBUG_TIMING						(1 << 26)

/* bitmask values for monitor_tell_clients */
#define MONITOR_VOMP (1<<0)
#define MONITOR_RHIZOME (1<<1)
#define MONITOR_PEERS (1<<2)


int serval_packetvisualise(FILE *f,char *message,unsigned char *packet,int plen);

int overlay_broadcast_drop_check(unsigned char *a);
int overlay_address_is_broadcast(unsigned char *a);
int overlay_broadcast_generate_address(unsigned char *a);
int overlay_abbreviate_unset_current_sender();
int rhizome_fetching_get_fds(struct pollfd *fds,int *fdcount,int fdmax);
int rhizome_opendb();

typedef struct dna_identity_status {
  char sid[SID_STRLEN];
  char did[64+1];
  char name[255+1];

  int initialisedP;
  time_t startofvalidity;
  time_t endofvalidity;
  int verifier_count;
#define MAX_SIGNATURES 16
  /* Dynamically allocate these so that we don't waste a memory
     (well, if we are talking about running on a feature phone, 4KB per entry
     (16*256 bytes) is best avoided if we can.) */
  unsigned char *verifiers[MAX_SIGNATURES];
#define IDENTITY_VERIFIED (1<<0)
#define IDENTITY_VERIFIEDBYME (1<<1)
#define IDENTITY_NOTVERIFIED (1<<2)
  /* The value below is for caching negative results */
#define IDENTITY_UNKNOWN (1<<3)
  int verificationStatus;

  /* Set if we know that there are no duplicates of this DID/name
     combination, as it allows us to avoid a database lookup. */
  int uniqueDidAndName;
} dna_identity_status;

int parseCommandLine(const char *argv0, int argc, const char *const *argv);

int parseOldCommandLine(int argc, char **argv);
int parseAssignment(unsigned char *text, int *var_id, unsigned char *value, int *value_len);

dna_identity_status *dnacache_lookup(char *did,char *name,char *sid);
dna_identity_status *dnacache_lookup_next();
int dnacache_update_verification(char *did,char *sid,char *name,
				 char *signature,int revokeVerificationP);
int dnacache_vouch_for_identity(char *did,char *sid,char *name);

#undef DEBUG_MEM_ABUSE
#ifdef DEBUG_MEM_ABUSE
int memabuseInit();
int _memabuseCheck(const char *func,const char *file,const int line);
#define memabuseCheck() _memabuseCheck(__FUNCTION__,__FILE__,__LINE__)
#else
#define memabuseInit() /* */
#define memabuseCheck() /* */
#endif

const char *thisinstancepath;
const char *serval_instancepath();
int form_serval_instance_path(char * buf, size_t bufsiz, const char *path);
int create_serval_instance_dir();

int mkdirs(const char *path, mode_t mode);
int mkdirsn(const char *path, size_t len, mode_t mode);

/* Handy statement for forming a path to an instance file in a char buffer whose declaration
 * is in scope (so that sizeof(buf) will work).  Evaluates to true if the pathname fitted into
 * the provided buffer, false (0) otherwise (after printing a message to stderr).  */
#define FORM_SERVAL_INSTANCE_PATH(buf, path) (form_serval_instance_path(buf, sizeof(buf), (path)))

int overlay_mdp_get_fds(struct pollfd *fds,int *fdcount,int fdmax);
int overlay_mdp_reply_error(int sock,
			    struct sockaddr_un *recvaddr,int recvaddrlen,
			    int error_number,char *message);
extern struct sched_ent mdp_abstract;
extern struct sched_ent mdp_named;


typedef struct sockaddr_mdp {
  unsigned char sid[SID_SIZE];
  unsigned int port;
} sockaddr_mdp;
unsigned char *keyring_get_nm_bytes(sockaddr_mdp *priv,sockaddr_mdp *pub);

#define MDP_PORT_ECHO 0x00000007
#define MDP_PORT_KEYMAPREQUEST 0x10000001
#define MDP_PORT_VOMP 0x10000002
#define MDP_PORT_DNALOOKUP 0x10000003

#define MDP_TYPE_MASK 0xff
#define MDP_FLAG_MASK 0xff00
#define MDP_FORCE 0x0100
#define MDP_NOCRYPT 0x0200
#define MDP_NOSIGN 0x0400
#define MDP_TX 1
typedef struct overlay_mdp_data_frame {
  sockaddr_mdp src;
  sockaddr_mdp dst;
  unsigned short payload_length;
#define MDP_MTU 2000
  unsigned char payload[MDP_MTU-100];
} overlay_mdp_data_frame;

#define MDP_BIND 3
typedef struct overlay_mdp_bind_request {
  unsigned int port_number;
  unsigned char sid[SID_SIZE];
} overlay_mdp_bind_request;

#define MDP_ERROR 4
typedef struct overlay_mdp_error {
  unsigned int error;
  char message[128];
} overlay_mdp_error;

#define MDP_GETADDRS 5
#define MDP_ADDRLIST 6
typedef struct overlay_mdp_addrlist {
// These are back-compatible with the old values of 'mode' when it was 'selfP'
#define MDP_ADDRLIST_MODE_ROUTABLE_PEERS 0
#define MDP_ADDRLIST_MODE_SELF 1
#define MDP_ADDRLIST_MODE_ALL_PEERS 2
  int mode;
  unsigned int server_sid_count;
  unsigned int first_sid;
  unsigned int last_sid;
  unsigned int frame_sid_count; /* how many of the following 59 slots are populated */
  /* 59*32 < (MDP_MTU-100), so up to 59 SIDs in a single reply.
     Multiple replies can be used to respond with more. */
#define MDP_MAX_SID_REQUEST 59
  unsigned char sids[MDP_MAX_SID_REQUEST][SID_SIZE];
} overlay_mdp_addrlist;

#define MDP_VOMPEVENT 7
#define VOMP_MAX_CALLS 16
/* Maximum amount of audio to cram into a VoMP audio packet.
   More lets us include preemptive retransmissions.
   Less reduces the chance of packets getting lost, and reduces
   the bandwidth used. */
#define VOMP_STUFF_BYTES 800
/* elements sorted by size for alignment */
typedef struct overlay_mdp_vompevent {
  /* Once a call has been established, this is how the MDP/VoMP server
     and user-end process talk about the call. */
  unsigned int call_session_token;
  unsigned long long audio_sample_endtime;
  unsigned long long audio_sample_starttime;
  unsigned long long last_activity;
#define VOMPEVENT_RINGING (1<<0)
#define VOMPEVENT_CALLENDED (1<<1)
#define VOMPEVENT_CALLREJECT (1<<2)
#define VOMPEVENT_HANGUP VOMPEVENT_CALLREJECT
#define VOMPEVENT_TIMEOUT (1<<3)
#define VOMPEVENT_ERROR (1<<4)
#define VOMPEVENT_AUDIOSTREAMING (1<<5)
#define VOMPEVENT_DIAL (1<<6)
#define VOMPEVENT_REGISTERINTEREST (1<<7)
#define VOMPEVENT_WITHDRAWINTEREST (1<<8)
#define VOMPEVENT_CALLCREATED (1<<9)
#define VOMPEVENT_PICKUP (1<<10)
#define VOMPEVENT_CALLINFO (1<<11)
#define VOMPEVENT_AUDIOPACKET (1<<12)
  unsigned int flags;
  unsigned short audio_sample_bytes;
  unsigned char audio_sample_codec;  
  unsigned char local_state;
  unsigned char remote_state;
  /* list of codecs the registering party is willing to support
       (for VOMPEVENT_REGISTERINTEREST) */
  unsigned char supported_codecs[257];
  union {
    struct {
      /* Used to precisely define the call end points during call
	 setup. */
      char local_did[64];
      char remote_did[64];
      unsigned char local_sid[SID_SIZE];
      unsigned char remote_sid[SID_SIZE];
      /* session numbers of other calls in progress 
	 (for VOMPEVENT_CALLINFO) */
      unsigned int other_calls_sessions[VOMP_MAX_CALLS];
      unsigned char other_calls_states[VOMP_MAX_CALLS];
    };
#define MAX_AUDIO_BYTES 1024
    unsigned char audio_bytes[MAX_AUDIO_BYTES];
  };
} overlay_mdp_vompevent;

#define MDP_NODEINFO 8
typedef struct overlay_mdp_nodeinfo {
  unsigned char sid[SID_SIZE];
  int sid_prefix_length; /* allow wildcard matching */
  char did[64];
  char name[64];
  int foundP;
  int localP;
  int neighbourP;
  int score;
  int interface_number;
  int resolve_did;
  unsigned long long time_since_last_observation;
  int index; /* which record to return or was returned (incase there are multiple matches) */
  int count; /* number of matching records */
} overlay_mdp_nodeinfo;

#define MDP_GOODBYE 9
typedef struct overlay_mdp_frame {
#define MDP_AWAITREPLY 9999
  unsigned int packetTypeAndFlags;
  union {
    overlay_mdp_data_frame out;
    overlay_mdp_data_frame in;
    overlay_mdp_bind_request bind;
    overlay_mdp_addrlist addrlist;
    overlay_mdp_vompevent vompevent;
    overlay_mdp_nodeinfo nodeinfo;
    overlay_mdp_error error;
    /* 2048 is too large (causes EMSGSIZE errors on OSX, but probably fine on
       Linux) */
    char raw[MDP_MTU];
  };
} overlay_mdp_frame;

int keyring_mapping_request(keyring_file *k,overlay_mdp_frame *req);

/* Client-side MDP function */
extern int mdp_client_socket;
int overlay_mdp_client_init();
int overlay_mdp_client_done();
int overlay_mdp_client_poll(long long timeout_ms);
int overlay_mdp_recv(overlay_mdp_frame *mdp,int *ttl);
int overlay_mdp_send(overlay_mdp_frame *mdp,int flags,int timeout_ms);

/* Server-side MDP functions */
int overlay_saw_mdp_frame(overlay_mdp_frame *mdp,long long now);
int overlay_mdp_swap_src_dst(overlay_mdp_frame *mdp);
int overlay_mdp_reply(int sock,struct sockaddr_un *recvaddr,int recvaddrlen,
			  overlay_mdp_frame *mdpreply);
int overlay_mdp_relevant_bytes(overlay_mdp_frame *mdp);
int overlay_mdp_dispatch(overlay_mdp_frame *mdp,int userGeneratedFrameP,
		     struct sockaddr_un *recvaddr,int recvaddlen);
int overlay_mdp_dnalookup_reply(const overlay_mdp_data_frame *mdpd, const unsigned char *sid, const char *uri, const char *did, const char *name);

int dump_payload(overlay_frame *p,char *message);

int urandombytes(unsigned char *x,unsigned long long xlen);

#ifdef MALLOC_PARANOIA
#define malloc(X) _serval_debug_malloc(X,__FILE__,__FUNCTION__,__LINE__)
#define calloc(X,Y) _serval_debug_calloc(X,Y,__FILE__,__FUNCTION__,__LINE__)
#define free(X) _serval_debug_free(X,__FILE__,__FUNCTION__,__LINE__)

void *_serval_debug_malloc(unsigned int bytes,char *file,const char *func,int line);
void *_serval_debug_calloc(unsigned int bytes,unsigned int count,char *file,const char *func,int line);
void _serval_debug_free(void *p,char *file,const char *func,int line);
#endif


typedef struct vomp_call_half {
  unsigned char sid[SID_SIZE];
  unsigned char did[64];
  unsigned char state;
  unsigned char codec;
  unsigned int session;
#define VOMP_SESSION_MASK 0xffffff
  unsigned int sequence;
  /* the following is from call creation, not start of audio flow */
  unsigned long long milliseconds_since_call_start;
} vomp_call_half;

typedef struct vomp_sample_block {
  unsigned int codec;
  unsigned long long starttime;
  unsigned long long endtime;
  unsigned char bytes[1024];
} vomp_sample_block;

#define VOMP_MAX_RECENT_SAMPLES 2
typedef struct vomp_call_state {
  struct sched_ent alarm;
  vomp_call_half local;
  vomp_call_half remote;
  int initiated_call;
  int ringing;
  int fast_audio;
  unsigned long long create_time;
  unsigned long long last_activity;
  unsigned long long audio_clock;
  int audio_started;
  // last local & remote status we sent to all interested parties
  int last_sent_status;
  unsigned char remote_codec_list[256];
  int recent_sample_rotor;
  vomp_sample_block recent_samples[VOMP_MAX_RECENT_SAMPLES];
  
  int sample_pos;
  unsigned int seen_samples[VOMP_MAX_RECENT_SAMPLES *4];
} vomp_call_state;

extern int vomp_call_count;
extern int vomp_active_call;
extern vomp_call_state vomp_call_states[VOMP_MAX_CALLS];


#define VOMP_CODEC_NONE 0x00
#define VOMP_CODEC_CODEC2_2400 0x01
#define VOMP_CODEC_CODEC2_1400 0x02
#define VOMP_CODEC_GSMHALF 0x03
#define VOMP_CODEC_GSMFULL 0x04
#define VOMP_CODEC_16SIGNED 0x05
#define VOMP_CODEC_8ULAW 0x06
#define VOMP_CODEC_8ALAW 0x07
#define VOMP_CODEC_PCM 0x08
#define VOMP_CODEC_DTMF 0x80
#define VOMP_CODEC_ENGAGED 0x81
#define VOMP_CODEC_ONHOLD 0x82
#define VOMP_CODEC_CALLERID 0x83
#define VOMP_CODEC_CODECSISUPPORT 0xfe
#define VOMP_CODEC_CHANGEYOURCODECTO 0xff

#define VOMP_STATE_NOCALL 1
#define VOMP_STATE_CALLPREP 2
#define VOMP_STATE_RINGINGOUT 3
#define VOMP_STATE_RINGINGIN 4
#define VOMP_STATE_INCALL 5
#define VOMP_STATE_CALLENDED 6

/* in milliseconds of inactivity */
#define VOMP_CALL_TIMEOUT 120000
#define VOMP_CALL_STATUS_INTERVAL 1000

vomp_call_state *vomp_find_call_by_session(int session_token);
int vomp_mdp_event(overlay_mdp_frame *mdp,
		   struct sockaddr_un *recvaddr,int recvaddrlen);
int vomp_mdp_received(overlay_mdp_frame *mdp);
char *vomp_describe_state(int state);
char *vomp_describe_codec(int c);
int vomp_tick_interval();
int vomp_sample_size(int c);
int vomp_codec_timespan(int c);
int vomp_parse_dtmf_digit(char c);
int vomp_dial(unsigned char *local_sid, unsigned char *remote_sid, char *local_did, char *remote_did);
int vomp_pickup(vomp_call_state *call);
int vomp_hangup(vomp_call_state *call);
int vomp_send_status_remote_audio(vomp_call_state *call, int audio_codec, const unsigned char *audio, int audio_length);


typedef struct command_line_option {
  int (*function)(int argc, const char *const *argv, struct command_line_option *o);
  const char *words[32]; // 32 words should be plenty!
  unsigned long long flags;
#define CLIFLAG_NONOVERLAY (1<<0) /* Uses a legacy IPv4 DNA call instead of overlay mnetwork */
#define CLIFLAG_STANDALONE (1<<1) /* Cannot be issued to a running instance */
  const char *description; // describe this invocation
} command_line_option;

extern command_line_option command_line_options[];
int cli_arg(int argc, const char *const *argv, command_line_option *o, char *argname, const char **dst, int (*validator)(const char *arg), char *defaultvalue);
int cli_putchar(char c);
int cli_puts(const char *str);
int cli_printf(const char *fmt, ...);
int cli_delim(const char *opt);

int is_configvarname(const char *arg);

int overlay_mdp_getmyaddr(int index,unsigned char *sid);
int overlay_mdp_bind(unsigned char *localaddr,int port); 
int overlay_route_node_info(overlay_mdp_frame *mdp,
			    struct sockaddr_un *addr,int addrlen);
int overlay_interface_register(char *name,
			       struct sockaddr_in *local,
			       struct sockaddr_in *broadcast);
int overlay_queue_dump(overlay_txqueue *q);
int overlay_broadcast_ensemble(int interface_number,
			       struct sockaddr_in *recipientaddr /* NULL == broadcast */,
			       unsigned char *bytes,int len);

int app_vomp_status(int argc, const char *const *argv, struct command_line_option *o);
int app_vomp_dial(int argc, const char *const *argv, struct command_line_option *o);
int app_vomp_pickup(int argc, const char *const *argv, struct command_line_option *o);
int app_vomp_hangup(int argc, const char *const *argv, struct command_line_option *o);
int app_vomp_monitor(int argc, const char *const *argv, struct command_line_option *o);
#ifdef HAVE_VOIPTEST
int app_pa_phone(int argc, const char *const *argv, struct command_line_option *o);
#endif
int app_vomp_dtmf(int argc, const char *const *argv, struct command_line_option *o);
int app_monitor_cli(int argc, const char *const *argv, struct command_line_option *o);

int monitor_get_fds(struct pollfd *fds,int *fdcount,int fdmax);

int monitor_setup_sockets();
int monitor_get_fds(struct pollfd *fds,int *fdcount,int fdmax);
int monitor_call_status(vomp_call_state *call);
int monitor_send_audio(vomp_call_state *call, int audio_codec, unsigned int start_time, unsigned int end_time, const unsigned char *audio, int audio_length);
int monitor_announce_peer(const unsigned char *sid);
int monitor_announce_unreachable_peer(const unsigned char *sid);
int monitor_tell_clients(char *msg, int msglen, int mask);
extern int monitor_socket_count;


typedef struct monitor_audio {
  char name[128];
  int (*start)();
  int (*stop)();
  int (*poll_fds)(struct pollfd *,int);
  int (*read)(unsigned char *,int);
  int (*write)(unsigned char *,int);
} monitor_audio;
extern monitor_audio *audev;

monitor_audio *audio_msm_g1_detect();
monitor_audio *audio_alsa_detect();
monitor_audio *audio_reflector_detect();
int detectAudioDevice();
int getAudioPlayFd();
int getAudioRecordFd();
int getAudioBytes(unsigned char *buffer,
		  int offset,
		  int bufferSize);
int encodeAndDispatchRecordedAudio(int fd,int callSessionToken,
				   int recordCodec,
				   unsigned char *sampleData,
				   int sampleBytes);
int scrapeProcNetRoute();
int lsif();
int doifaddrs();
int bufferAudioForPlayback(int codec,long long start_time,long long end_time,
			   unsigned char *data,int dataLen);
int startAudio();
int stopAudio();

#define SERVER_UNKNOWN 1
#define SERVER_NOTRESPONDING 2
#define SERVER_NOTRUNNING 3
#define SERVER_RUNNING 4
int server_probe(int *pid);

int dna_helper_shutdown();
int dna_helper_enqueue(overlay_mdp_frame *mdp, const char *did, const unsigned char *requestorSid);
int dna_return_resolution(overlay_mdp_frame *mdp, unsigned char *fromSid,
			  const char *did,const char *name,const char *uri);
int parseDnaReply(const char *buf, size_t len, char *token, char *did, char *name, char *uri, const char **bufp);
extern int sigPipeFlag;
extern int sigIoFlag;
void sigPipeHandler(int signal);
void sigIoHandler(int signal);

#define DEFAULT_MONITOR_SOCKET_NAME "org.servalproject.servald.monitor.socket"
#define DEFAULT_MDP_SOCKET_NAME "org.servalproject.servald.mdp.socket"

#define set_nonblock(fd)                (_set_nonblock(fd, __FILE__, __LINE__, __FUNCTION__))
#define set_block(fd)                   (_set_block(fd, __FILE__, __LINE__, __FUNCTION__))
#define read_nonblock(fd,buf,len)       (_read_nonblock(fd, buf, len, __FILE__, __LINE__, __FUNCTION__))
#define write_all(fd,buf,len)           (_write_all(fd, buf, len, __FILE__, __LINE__, __FUNCTION__))
#define write_nonblock(fd,buf,len)      (_write_nonblock(fd, buf, len, __FILE__, __LINE__, __FUNCTION__))
#define write_all_nonblock(fd,buf,len)  (_write_all_nonblock(fd, buf, len, __FILE__, __LINE__, __FUNCTION__))
#define write_str(fd,str)               (_write_str(fd, str, __FILE__, __LINE__, __FUNCTION__))
#define write_str_nonblock(fd,str)      (_write_str_nonblock(fd, str, __FILE__, __LINE__, __FUNCTION__))

int _set_nonblock(int fd, const char *file, unsigned int line, const char *function);
int _set_block(int fd, const char *file, unsigned int line, const char *function);
ssize_t _read_nonblock(int fd, void *buf, size_t len, const char *file, unsigned int line, const char *function);
ssize_t _write_all(int fd, const void *buf, size_t len, const char *file, unsigned int line, const char *function);
ssize_t _write_nonblock(int fd, const void *buf, size_t len, const char *file, unsigned int line, const char *function);
ssize_t _write_all_nonblock(int fd, const void *buf, size_t len, const char *file, unsigned int line, const char *function);
ssize_t _write_str(int fd, const char *str, const char *file, unsigned int line, const char *function);
ssize_t _write_str_nonblock(int fd, const char *str, const char *file, unsigned int line, const char *function);

int rhizome_http_server_start();
int overlay_mdp_setup_sockets();

int schedule(struct sched_ent *alarm);
int unschedule(struct sched_ent *alarm);
int watch(struct sched_ent *alarm);
int unwatch(struct sched_ent *alarm);
int fd_poll();

void overlay_interface_discover(struct sched_ent *alarm);
void overlay_dummy_poll(struct sched_ent *alarm);
void overlay_route_tick(struct sched_ent *alarm);
void rhizome_enqueue_suggestions(struct sched_ent *alarm);
void server_shutdown_check(struct sched_ent *alarm);
void overlay_mdp_poll(struct sched_ent *alarm);
void fd_periodicstats(struct sched_ent *alarm);
void rhizome_check_connections(struct sched_ent *alarm);

void monitor_client_poll(struct sched_ent *alarm);
void monitor_poll(struct sched_ent *alarm);
void overlay_interface_poll(struct sched_ent *alarm);
void rhizome_client_poll(struct sched_ent *alarm);
void rhizome_fetch_poll(struct sched_ent *alarm);
void rhizome_server_poll(struct sched_ent *alarm);

/* function timing routines */
int fd_clearstats();
int fd_showstats();
int fd_checkalarms();
int fd_func_exit(struct call_stats *this_call);
int fd_func_enter(struct call_stats *this_call);
void dump_stack();

#define IN() static struct profile_total _aggregate_stats={NULL,0,__FUNCTION__,0,0,0}; \
    struct call_stats _this_call; \
    _this_call.totals=&_aggregate_stats; \
    fd_func_enter(&_this_call);

#define OUT() fd_func_exit(&_this_call);
#define RETURN(X) { OUT() return(X); }<|MERGE_RESOLUTION|>--- conflicted
+++ resolved
@@ -502,7 +502,7 @@
   int _poll_index;
 };
 
-#define STRUCT_SCHED_ENT_UNUSED ((struct sched_ent){NULL, NULL, NULL, NULL, {-1, 0, 0}, 0LL, NULL, -1})
+#define STRUCT_SCHED_ENT_UNUSED ((struct sched_ent){NULL, NULL, NULL, NULL, {-1, 0, 0}, 0LL, 0LL, NULL, -1})
 
 extern int overlayMode;
 #define OVERLAY_INTERFACE_UNKNOWN 0
@@ -811,13 +811,9 @@
 unsigned int debugFlagMask(const char *flagname);
 char *catv(const char *data, char *buf, size_t len);
 int dump(char *name, unsigned char *addr, size_t len);
-<<<<<<< HEAD
-char *toprint(char *dstStr, size_t dstChars, const unsigned char *srcBuf, size_t srcBytes);
 int log_backtrace();
-=======
 char *toprint(char *dstStr, ssize_t dstStrLen, const char *srcBuf, size_t srcBytes);
 size_t toprint_strlen(ssize_t dstStrLen, const char *srcBuf, size_t srcBytes);
->>>>>>> 54da59bc
 
 #define alloca_toprint(dstlen,buf,len)  toprint((char *)alloca(toprint_strlen((dstlen), (buf), (len)) + 1), (dstlen), (buf), (len))
 
