/*
 Copyright (C) 2010-2012 Paul Gardner-Stephen, Serval Project.
 
 This program is free software; you can redistribute it and/or
 modify it under the terms of the GNU General Public License
 as published by the Free Software Foundation; either version 2
 of the License, or (at your option) any later version.
 
 This program is distributed in the hope that it will be useful,
 but WITHOUT ANY WARRANTY; without even the implied warranty of
 MERCHANTABILITY or FITNESS FOR A PARTICULAR PURPOSE.  See the
 GNU General Public License for more details.
 
 You should have received a copy of the GNU General Public License
 along with this program; if not, write to the Free Software
 Foundation, Inc., 51 Franklin Street, Fifth Floor, Boston, MA  02110-1301, USA.
 */

#include <sys/stat.h>
#include "serval.h"
#include "conf.h"
#include "log.h"
#include "str.h"
#include "strbuf.h"
#include "strbuf_helpers.h"
#include "overlay_buffer.h"
#include "overlay_address.h"
#include "overlay_packet.h"
#include "mdp_client.h"
#include "socket.h"

int mdp_socket(void)
{
  // for now use the same process for creating sockets
  return overlay_mdp_client_socket();
}

static void mdp_unlink(int mdp_sock)
{
  // get the socket name and unlink it from the filesystem if not abstract
  struct socket_address addr;
  addr.addrlen = sizeof addr.store;
  if (getsockname(mdp_sock, &addr.addr, &addr.addrlen))
    WHYF_perror("getsockname(%d)", mdp_sock);
  else if (addr.addr.sa_family==AF_UNIX 
    && addr.addrlen > sizeof addr.local.sun_family 
    && addr.addrlen <= sizeof addr.local && addr.local.sun_path[0] != '\0') {
    if (unlink(addr.local.sun_path) == -1)
      WARNF_perror("unlink(%s)", alloca_str_toprint(addr.local.sun_path));
  }
  close(mdp_sock);
}

int mdp_close(int socket)
{
  // tell the daemon to drop all bindings
  struct mdp_header header={
    .flags = MDP_FLAG_CLOSE,
    .local.port = 0,
  };
  
  mdp_send(socket, &header, NULL, 0);
  
  // remove socket
  mdp_unlink(socket);
  return 0;
}

int mdp_send(int socket, const struct mdp_header *header, const uint8_t *payload, size_t len)
{
  struct socket_address addr;
  if (make_local_sockaddr(&addr, "mdp.2.socket") == -1)
    return -1;
  
  struct fragmented_data data={
    .fragment_count=2,
    .iov={
      {
	.iov_base = (void*)header,
	.iov_len = sizeof(struct mdp_header)
      },
      {
	.iov_base = (void*)payload,
	.iov_len = len
      }
    }
  };
  
  
  return send_message(socket, &addr, &data);
}

ssize_t mdp_recv(int socket, struct mdp_header *header, uint8_t *payload, ssize_t max_len)
{
  /* Construct name of socket to receive from. */
  errno=0;
  struct socket_address mdp_addr;
  if (make_local_sockaddr(&mdp_addr, "mdp.2.socket") == -1)
    return WHY("Failed to build socket address");
  
  struct socket_address addr;
  struct iovec iov[]={
    {
      .iov_base = (void *)header,
      .iov_len = sizeof(struct mdp_header)
    },
    {
      .iov_base = (void *)payload,
      .iov_len = max_len
    }
  };
  
  struct msghdr hdr={
    .msg_name=&addr.addr,
    .msg_namelen=sizeof(addr.store),
    .msg_iov=iov,
    .msg_iovlen=2,
  };
  
  ssize_t len = recvmsg(socket, &hdr, 0);
  if (len<sizeof(struct mdp_header))
    return WHYF("Received message is too short (%d)", (int)len);
  addr.addrlen=hdr.msg_namelen;
  // double check that the incoming address matches the servald daemon
  if (cmp_sockaddr(&addr, &mdp_addr) != 0
      && (   addr.local.sun_family != AF_UNIX
	  || real_sockaddr(&addr, &addr) <= 0
	  || cmp_sockaddr(&addr, &mdp_addr) != 0
	 )
  )
    return WHYF("Received message came from %s instead of %s?",
      alloca_socket_address(&addr),
      alloca_socket_address(&mdp_addr));
  return len - sizeof(struct mdp_header);
}

int mdp_poll(int socket, time_ms_t timeout_ms)
{
  return overlay_mdp_client_poll(socket, timeout_ms);
}

int overlay_mdp_send(int mdp_sockfd, overlay_mdp_frame *mdp, int flags, int timeout_ms)
{
  if (mdp_sockfd == -1)
    return -1;
  // Minimise frame length to save work and prevent accidental disclosure of memory contents.
  ssize_t len = overlay_mdp_relevant_bytes(mdp);
  if (len == -1)
    return WHY("MDP frame invalid (could not compute length)");
  /* Construct name of socket to send to. */
  struct socket_address addr;
  if (make_local_sockaddr(&addr, "mdp.socket") == -1)
    return -1;
  // Send to that socket
  set_nonblock(mdp_sockfd);
  ssize_t result = sendto(mdp_sockfd, mdp, (size_t)len, 0, &addr.addr, addr.addrlen);
  set_block(mdp_sockfd);
  if ((size_t)result != (size_t)len) {
    if (result == -1)
      WHYF_perror("sendto(fd=%d,len=%zu,addr=%s)", mdp_sockfd, (size_t)len, alloca_socket_address(&addr));
    else
      WHYF("sendto() sent %zu bytes of MDP reply (%zu) to %s", (size_t)result, (size_t)len, alloca_socket_address(&addr)); 
    mdp->packetTypeAndFlags=MDP_ERROR;
    mdp->error.error=1;
    snprintf(mdp->error.message,128,"Error sending frame to MDP server.");
    return -1;
  } else {
    if (!(flags&MDP_AWAITREPLY)) {       
      return 0;
    }
  }
  
  mdp_port_t port=0;
  if ((mdp->packetTypeAndFlags&MDP_TYPE_MASK) == MDP_TX)
      port = mdp->out.src.port;
      
  time_ms_t started = gettime_ms();
  while(timeout_ms>=0 && overlay_mdp_client_poll(mdp_sockfd, timeout_ms)>0){
    int ttl=-1;
    if (!overlay_mdp_recv(mdp_sockfd, mdp, port, &ttl)) {
      /* If all is well, examine result and return error code provided */
      if ((mdp->packetTypeAndFlags&MDP_TYPE_MASK)==MDP_ERROR)
	return mdp->error.error;
      else
      /* Something other than an error has been returned */
	return 0;
    }
    
    // work out how much longer we can wait for a valid response
    time_ms_t now = gettime_ms();
    timeout_ms -= (now - started);
  }
  
  /* Timeout */
  mdp->packetTypeAndFlags=MDP_ERROR;
  mdp->error.error=1;
  snprintf(mdp->error.message,128,"Timeout waiting for reply to MDP packet (packet was successfully sent).");    
  return -1; /* WHY("Timeout waiting for server response"); */
}

/** Create a new MDP socket and return its descriptor (-1 on error). */
int overlay_mdp_client_socket(void)
{
  /* Create local per-client socket to MDP server (connection is always local) */
  int mdp_sockfd;
  struct socket_address addr;
  uint32_t random_value;
  if (urandombytes((unsigned char *)&random_value, sizeof random_value) == -1)
    return WHY("urandombytes() failed");
  if (make_local_sockaddr(&addr, "mdp.client.%u.%08lx.socket", getpid(), (unsigned long)random_value) == -1)
    return -1;
  if ((mdp_sockfd = esocket(AF_UNIX, SOCK_DGRAM, 0)) == -1)
    return -1;
  if (socket_bind(mdp_sockfd, &addr.addr, addr.addrlen) == -1) {
    close(mdp_sockfd);
    return -1;
  }
  socket_set_rcvbufsize(mdp_sockfd, 128 * 1024);
  return mdp_sockfd;
}

int overlay_mdp_client_close(int mdp_sockfd)
{
  /* Tell MDP server to release all our bindings */
  overlay_mdp_frame mdp;
  mdp.packetTypeAndFlags = MDP_GOODBYE;
  overlay_mdp_send(mdp_sockfd, &mdp, 0, 0);
  
  mdp_unlink(mdp_sockfd);
  return 0;
}

int overlay_mdp_client_poll(int mdp_sockfd, time_ms_t timeout_ms)
{
  fd_set r;
  FD_ZERO(&r);
  FD_SET(mdp_sockfd, &r);
  if (timeout_ms<0) timeout_ms=0;
  
  struct pollfd fds[]={
    {
      .fd = mdp_sockfd,
      .events = POLLIN|POLLERR,
    }
  };
  return poll(fds, 1, timeout_ms);
}

int overlay_mdp_recv(int mdp_sockfd, overlay_mdp_frame *mdp, mdp_port_t port, int *ttl)
{
  /* Construct name of socket to receive from. */
  struct socket_address mdp_addr;
  if (make_local_sockaddr(&mdp_addr, "mdp.socket") == -1)
    return -1;
  
  /* Check if reply available */
  struct socket_address recvaddr;
  recvaddr.addrlen = sizeof recvaddr.store;
  ssize_t len;
  mdp->packetTypeAndFlags = 0;
  set_nonblock(mdp_sockfd);
<<<<<<< HEAD
  len = recvwithttl(mdp_sockfd, (unsigned char *)mdp, sizeof(overlay_mdp_frame), ttl, (struct sockaddr *)&recvaddr, &recvaddrlen);
  if (len == -1)
    WHYF_perror("recvwithttl(%d,%p,%zu,&%d,%p,%p)", mdp_sockfd, mdp, sizeof(overlay_mdp_frame), *ttl, &recvaddr, &recvaddrlen);
=======
  len = recvwithttl(mdp_sockfd, (unsigned char *)mdp, sizeof(overlay_mdp_frame), ttl, &recvaddr);
>>>>>>> dafa1fc1
  set_block(mdp_sockfd);
  if (len <= 0)
    return -1; // no packet received

  // If the received address overflowed the buffer, then it cannot have come from the server, whose
  // address must always fit within a struct sockaddr_un.
  if (recvaddr.addrlen > sizeof recvaddr.store)
    return WHY("reply did not come from server: address overrun");

  // Compare the address of the sender with the address of our server, to ensure they are the same.
  // If the comparison fails, then try using realpath(3) on the sender address and compare again.
  if (	cmp_sockaddr(&recvaddr, &mdp_addr) != 0
      && (   recvaddr.local.sun_family != AF_UNIX
	  || real_sockaddr(&recvaddr, &recvaddr) <= 0
	  || cmp_sockaddr(&recvaddr, &mdp_addr) != 0
	 )
  )
    return WHYF("reply did not come from server: %s", alloca_socket_address(&recvaddr));
  
  // silently drop incoming packets for the wrong port number
  if (port>0 && port != mdp->in.dst.port){
    WARNF("Ignoring packet for port %"PRImdp_port_t,mdp->in.dst.port);
    return -1;
  }

  ssize_t expected_len = overlay_mdp_relevant_bytes(mdp);
  if (expected_len < 0)
    return WHY("unsupported MDP packet type");
  if ((size_t)len < (size_t)expected_len)
    return WHYF("Expected packet length of %zu, received only %zd bytes", (size_t) expected_len, (size_t) len);
  
  /* Valid packet received */
  return 0;
}

// send a request to servald deamon to add a port binding
int overlay_mdp_bind(int mdp_sockfd, const sid_t *localaddr, mdp_port_t port) 
{
  overlay_mdp_frame mdp;
  mdp.packetTypeAndFlags=MDP_BIND|MDP_FORCE;
  mdp.bind.sid = *localaddr;
  mdp.bind.port=port;
  int result=overlay_mdp_send(mdp_sockfd, &mdp,MDP_AWAITREPLY,5000);
  if (result) {
    if (mdp.packetTypeAndFlags==MDP_ERROR)
      WHYF("Could not bind to MDP port %"PRImdp_port_t": error=%d, message='%s'",
	   port,mdp.error.error,mdp.error.message);
    else
      WHYF("Could not bind to MDP port %"PRImdp_port_t" (no reason given)",port);
    return -1;
  }
  return 0;
}

int overlay_mdp_getmyaddr(int mdp_sockfd, unsigned index, sid_t *sidp)
{
  overlay_mdp_frame a;
  memset(&a, 0, sizeof(a));
  
  a.packetTypeAndFlags=MDP_GETADDRS;
  a.addrlist.mode = MDP_ADDRLIST_MODE_SELF;
  a.addrlist.first_sid=index;
  a.addrlist.last_sid=OVERLAY_MDP_ADDRLIST_MAX_SID_COUNT;
  a.addrlist.frame_sid_count=MDP_MAX_SID_REQUEST;
  int result=overlay_mdp_send(mdp_sockfd,&a,MDP_AWAITREPLY,5000);
  if (result) {
    if (a.packetTypeAndFlags == MDP_ERROR)
      DEBUGF("MDP Server error #%d: '%s'", a.error.error, a.error.message);
    return WHY("Failed to get local address list");
  }
  if ((a.packetTypeAndFlags&MDP_TYPE_MASK)!=MDP_ADDRLIST)
    return WHY("MDP Server returned something other than an address list");
  if (0) DEBUGF("local addr 0 = %s",alloca_tohex_sid_t(a.addrlist.sids[0]));
  *sidp = a.addrlist.sids[0];
  return 0;
}

ssize_t overlay_mdp_relevant_bytes(overlay_mdp_frame *mdp) 
{
  size_t len;
  switch(mdp->packetTypeAndFlags&MDP_TYPE_MASK)
  {
    case MDP_ROUTING_TABLE:
    case MDP_GOODBYE:
      /* no arguments for saying goodbye */
      len=&mdp->raw[0]-(char *)mdp;
      break;
    case MDP_ADDRLIST: 
      len = mdp->addrlist.sids[mdp->addrlist.frame_sid_count].binary - (unsigned char *)mdp;
      break;
    case MDP_GETADDRS: 
      len = mdp->addrlist.sids[0].binary - (unsigned char *)mdp;
      break;
    case MDP_TX: 
      len=(&mdp->out.payload[0]-(unsigned char *)mdp) + mdp->out.payload_length; 
      break;
    case MDP_BIND:
      len=(&mdp->raw[0] - (char *)mdp) + sizeof(sockaddr_mdp);
      break;
    case MDP_SCAN:
      len=(&mdp->raw[0] - (char *)mdp) + sizeof(struct overlay_mdp_scan);
      break;
    case MDP_ERROR: 
      /* This formulation is used so that we don't copy any bytes after the
       end of the string, to avoid information leaks */
      len=(&mdp->error.message[0]-(char *)mdp) + strlen(mdp->error.message)+1;      
      if (mdp->error.error) INFOF("mdp return/error code: %d:%s",mdp->error.error,mdp->error.message);
      break;
    default:
      return WHY("Illegal MDP frame type.");
  }
  return len;
}<|MERGE_RESOLUTION|>--- conflicted
+++ resolved
@@ -259,13 +259,12 @@
   ssize_t len;
   mdp->packetTypeAndFlags = 0;
   set_nonblock(mdp_sockfd);
-<<<<<<< HEAD
-  len = recvwithttl(mdp_sockfd, (unsigned char *)mdp, sizeof(overlay_mdp_frame), ttl, (struct sockaddr *)&recvaddr, &recvaddrlen);
+  len = recvwithttl(mdp_sockfd, (unsigned char *)mdp, sizeof(overlay_mdp_frame), ttl, &recvaddr);
   if (len == -1)
-    WHYF_perror("recvwithttl(%d,%p,%zu,&%d,%p,%p)", mdp_sockfd, mdp, sizeof(overlay_mdp_frame), *ttl, &recvaddr, &recvaddrlen);
-=======
-  len = recvwithttl(mdp_sockfd, (unsigned char *)mdp, sizeof(overlay_mdp_frame), ttl, &recvaddr);
->>>>>>> dafa1fc1
+    WHYF_perror("recvwithttl(%d,%p,%zu,&%d,%p(%s))",
+	  mdp_sockfd, mdp, sizeof(overlay_mdp_frame), *ttl,
+	  &recvaddr, alloca_socket_address(&recvaddr)
+	);
   set_block(mdp_sockfd);
   if (len <= 0)
     return -1; // no packet received
