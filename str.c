/*
 Serval string primitives
 Copyright (C) 2012 Serval Project Inc.
 
 This program is free software; you can redistribute it and/or
 modify it under the terms of the GNU General Public License
 as published by the Free Software Foundation; either version 2
 of the License, or (at your option) any later version.
 
 This program is distributed in the hope that it will be useful,
 but WITHOUT ANY WARRANTY; without even the implied warranty of
 MERCHANTABILITY or FITNESS FOR A PARTICULAR PURPOSE.  See the
 GNU General Public License for more details.
 
 You should have received a copy of the GNU General Public License
 along with this program; if not, write to the Free Software
 Foundation, Inc., 51 Franklin Street, Fifth Floor, Boston, MA  02110-1301, USA.
 */

#include <stdio.h>
#include <string.h>
#include <ctype.h>
#include "str.h"
#include "log.h"

int str_startswith(char *str, const char *substring, char **afterp)
{
  while (*substring && *substring == *str)
    ++substring, ++str;
  if (*substring)
    return 0;
  if (afterp)
    *afterp = str;
  return 1;
}

int strcase_startswith(char *str, const char *substring, char **afterp)
{
  while (*substring && *str && toupper(*substring) == toupper(*str))
    ++substring, ++str;
  if (*substring)
    return 0;
  if (afterp)
    *afterp = str;
  return 1;
}

<<<<<<< HEAD
int parse_argv(char *cmdline, char delim, char **argv, int max_argv){
  int argc=0;
  
  if (*cmdline && argc<max_argv){
    argv[argc++]=cmdline;
  }
  
  // TODO quoted argument handling?
  
  while(*cmdline){
    if (*cmdline==delim){
      *cmdline=0;
      if (cmdline[1] && argc<max_argv)
	argv[argc++]=cmdline+1;
    }
    cmdline++;
  }
  return argc;
}
=======
/* Like strstr() but doesn't depend on null termination */
char *str_str(char *haystack, const char *needle, int haystack_len)
{
  size_t needle_len = strlen(needle);
  if (needle_len == 0)
    return haystack;
  if (haystack_len >= needle_len) {
    for (; *haystack && haystack_len >= needle_len; ++haystack, --haystack_len)
      if (strncmp(haystack, needle, needle_len) == 0)
	return haystack;
  }
  return NULL;
}
>>>>>>> b4c92a28
<|MERGE_RESOLUTION|>--- conflicted
+++ resolved
@@ -45,16 +45,13 @@
   return 1;
 }
 
-<<<<<<< HEAD
-int parse_argv(char *cmdline, char delim, char **argv, int max_argv){
+int parse_argv(char *cmdline, char delim, char **argv, int max_argv)
+{
   int argc=0;
-  
   if (*cmdline && argc<max_argv){
     argv[argc++]=cmdline;
   }
-  
   // TODO quoted argument handling?
-  
   while(*cmdline){
     if (*cmdline==delim){
       *cmdline=0;
@@ -65,7 +62,7 @@
   }
   return argc;
 }
-=======
+
 /* Like strstr() but doesn't depend on null termination */
 char *str_str(char *haystack, const char *needle, int haystack_len)
 {
@@ -78,5 +75,4 @@
 	return haystack;
   }
   return NULL;
-}
->>>>>>> b4c92a28
+}