--- conflicted
+++ resolved
@@ -250,14 +250,14 @@
 
 void rhizome_server_poll(struct sched_ent *alarm)
 {
-<<<<<<< HEAD
   if (alarm->poll.revents & (POLLIN | POLLOUT)) {
     struct sockaddr addr;
     unsigned int addr_len = sizeof addr;
     int sock;
     while ((sock = accept(rhizome_server_socket, &addr, &addr_len)) != -1) {
+      struct sockaddr_in *peerip=NULL;
       if (addr.sa_family == AF_INET) {
-	struct sockaddr_in *peerip = (struct sockaddr_in *)&addr;
+	peerip = (struct sockaddr_in *)&addr;
 	INFOF("RHIZOME HTTP SERVER, ACCEPT addrlen=%u family=%u port=%u addr=%u.%u.%u.%u",
 	    addr_len, peerip->sin_family, peerip->sin_port,
 	    ((unsigned char*)&peerip->sin_addr.s_addr)[0],
@@ -267,32 +267,18 @@
 	  );
       } else {
 	INFOF("RHIZOME HTTP SERVER, ACCEPT addrlen=%u family=%u data=%s",
-=======
-  struct sockaddr addr;
-  unsigned int addr_len = sizeof addr;
-  int sock;
-  while ((sock = accept(rhizome_server_socket, &addr, &addr_len)) != -1) {
-    struct sockaddr_in *peerip=NULL;
-    if (addr.sa_family == AF_INET) {
-      peerip = (struct sockaddr_in *)&addr;
-      INFOF("RHIZOME HTTP SERVER, ACCEPT addrlen=%u family=%u port=%u addr=%u.%u.%u.%u",
-	  addr_len, peerip->sin_family, peerip->sin_port,
-	  ((unsigned char*)&peerip->sin_addr.s_addr)[0],
-	  ((unsigned char*)&peerip->sin_addr.s_addr)[1],
-	  ((unsigned char*)&peerip->sin_addr.s_addr)[2],
-	  ((unsigned char*)&peerip->sin_addr.s_addr)[3]
-	    );
-    } else {
-      INFOF("RHIZOME HTTP SERVER, ACCEPT addrlen=%u family=%u data=%s",
->>>>>>> b4c92a28
-	  addr_len, addr.sa_family, alloca_tohex((unsigned char *)addr.sa_data, sizeof addr.sa_data)
-	);
+	    addr_len, addr.sa_family, alloca_tohex((unsigned char *)addr.sa_data, sizeof addr.sa_data)
+	  );
       }
       rhizome_http_request *request = calloc(sizeof(rhizome_http_request), 1);
       if (request == NULL) {
 	WHYF_perror("calloc(%u, 1)", sizeof(rhizome_http_request));
 	WHY("Cannot respond to request, out of memory");
       } else {
+	request->uuid=rhizome_http_request_uuid_counter++;
+	if (peerip) request->requestor=*peerip; 
+	else bzero(&request->requestor,sizeof(request->requestor));
+	request->data_file_name[0]=0;
 	/* We are now trying to read the HTTP request */
 	request->request_type=RHIZOME_HTTP_REQUEST_RECEIVING;
 	request->alarm.function = rhizome_client_poll;
@@ -308,37 +294,9 @@
 	schedule(&request->alarm);
       }
     }
-<<<<<<< HEAD
-    if (errno != EAGAIN) {
+    if (errno != EAGAIN)
       WARN_perror("accept");
-=======
-    rhizome_http_request *request = calloc(sizeof(rhizome_http_request), 1);
-    if (request == NULL) {
-      WHYF_perror("calloc(%u, 1)", sizeof(rhizome_http_request));
-      WHY("Cannot respond to request, out of memory");
-    } else {
-      request->uuid=rhizome_http_request_uuid_counter++;
-      if (peerip) request->requestor=*peerip; 
-      else bzero(&request->requestor,sizeof(request->requestor));
-      request->data_file_name[0]=0;
-
-      /* We are now trying to read the HTTP request */
-      request->request_type=RHIZOME_HTTP_REQUEST_RECEIVING;
-      request->alarm.function = rhizome_client_poll;
-      connection_stats.name="rhizome_client_poll";
-      request->alarm.stats=&connection_stats;
-      request->alarm.poll.fd=sock;
-      request->alarm.poll.events=POLLIN;
-      request->alarm.alarm = gettime_ms()+RHIZOME_IDLE_TIMEOUT;
-      request->alarm.deadline = request->alarm.alarm+RHIZOME_IDLE_TIMEOUT;
-      // watch for the incoming http request
-      watch(&request->alarm);
-      // set an inactivity timeout to close the connection
-      schedule(&request->alarm);
->>>>>>> b4c92a28
-    }
-  }
-  
+  }
   if (alarm->poll.revents & (POLLHUP | POLLERR)) {
     INFO("Error on tcp listen socket");
   }
