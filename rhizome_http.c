/*
Serval Distributed Numbering Architecture (DNA)
Copyright (C) 2010 Paul Gardner-Stephen
 
This program is free software; you can redistribute it and/or
modify it under the terms of the GNU General Public License
as published by the Free Software Foundation; either version 2
of the License, or (at your option) any later version.
 
This program is distributed in the hope that it will be useful,
but WITHOUT ANY WARRANTY; without even the implied warranty of
MERCHANTABILITY or FITNESS FOR A PARTICULAR PURPOSE.  See the
GNU General Public License for more details.
 
You should have received a copy of the GNU General Public License
along with this program; if not, write to the Free Software
Foundation, Inc., 51 Franklin Street, Fifth Floor, Boston, MA  02110-1301, USA.
*/

#include <sys/types.h>
#include <sys/socket.h>
#include <signal.h>
#include <ctype.h>

#include "serval.h"
#include "rhizome.h"

typedef struct rhizome_http_request {
  struct sched_ent alarm;
  long long initiate_time; /* time connection was initiated */
  
  /* The HTTP request as currently received */
  int request_length;
#define RHIZOME_HTTP_REQUEST_MAXLEN 1024
  char request[RHIZOME_HTTP_REQUEST_MAXLEN];
  
  /* Nature of the request */
  int request_type;
#define RHIZOME_HTTP_REQUEST_RECEIVING -1
#define RHIZOME_HTTP_REQUEST_FROMBUFFER 1
#define RHIZOME_HTTP_REQUEST_FILE 2
#define RHIZOME_HTTP_REQUEST_SUBSCRIBEDGROUPLIST 4
#define RHIZOME_HTTP_REQUEST_ALLGROUPLIST 8
#define RHIZOME_HTTP_REQUEST_BUNDLESINGROUP 16
  // manifests are small enough to send from a buffer
  // #define RHIZOME_HTTP_REQUEST_BUNDLEMANIFEST 32
  // for anything too big, we can just use a blob
#define RHIZOME_HTTP_REQUEST_BLOB 64
#define RHIZOME_HTTP_REQUEST_FAVICON 128
  
  /* Local buffer of data to be sent.
   If a RHIZOME_HTTP_REQUEST_FROMBUFFER, then the buffer is sent, and when empty
   the request is closed.
   Else emptying the buffer triggers a request to fetch more data.  Only if no
   more data is provided do we then close the request. */
  unsigned char *buffer;
  int buffer_size; // size
  int buffer_length; // number of bytes loaded into buffer
  int buffer_offset; // where we are between [0,buffer_length)
  
  /* The source specification data which are used in different ways by different 
   request types */
  char source[1024];
  long long source_index;
  long long source_count;
  int source_record_size;
  unsigned int source_flags;
  
  sqlite3_blob *blob;
  /* source_index used for offset in blob */
  long long blob_end; 
  
} rhizome_http_request;

static int rhizome_server_free_http_request(rhizome_http_request *r);
static int rhizome_server_http_send_bytes(rhizome_http_request *r);
static int rhizome_server_parse_http_request(rhizome_http_request *r);
static int rhizome_server_simple_http_response(rhizome_http_request *r, int result, const char *response);
static int rhizome_server_http_response_header(rhizome_http_request *r, int result, const char *mime_type, unsigned long long bytes);
static int rhizome_server_sql_query_fill_buffer(rhizome_http_request *r, char *table, char *column);

#define RHIZOME_SERVER_MAX_LIVE_REQUESTS 32

struct sched_ent server_alarm;
struct profile_total server_stats;

struct profile_total connection_stats;

/*
  HTTP server and client code for rhizome transfers.
 */

unsigned short rhizome_http_server_port = 0;
static int rhizome_server_socket = -1;
static long long rhizome_server_last_start_attempt = -1;

// Format icon data using:
//   od -vt u1 ~/Downloads/favicon.ico | cut -c9- | sed 's/  */,/g'
unsigned char favicon_bytes[]={
0,0,1,0,1,0,16,16,16,0,0,0,0,0,40,1
,0,0,22,0,0,0,40,0,0,0,16,0,0,0,32,0
,0,0,1,0,4,0,0,0,0,0,128,0,0,0,0,0
,0,0,0,0,0,0,16,0,0,0,0,0,0,0,104,158
,168,0,163,233,247,0,104,161,118,0,0,0,0,0,0,0
,0,0,0,0,0,0,0,0,0,0,0,0,0,0,0,0
,0,0,0,0,0,0,0,0,0,0,0,0,0,0,0,0
,0,0,0,0,0,0,0,0,0,0,0,0,0,0,17,17
,17,17,17,18,34,17,17,18,34,17,17,18,34,17,17,2
,34,17,17,18,34,17,16,18,34,1,17,17,1,17,1,17
,1,16,1,16,17,17,17,17,1,17,16,16,17,17,17,17
,1,17,18,34,17,17,17,16,17,17,2,34,17,17,17,16
,17,16,18,34,17,17,17,16,17,1,17,1,17,17,17,18
,34,17,17,16,17,17,17,18,34,17,17,18,34,17,17,18
,34,17,17,18,34,17,17,16,17,17,17,18,34,17,17,16
,17,17,17,17,17,0,17,1,17,17,17,17,17,17,0,0
,0,0,0,0,0,0,0,0,0,0,0,0,0,0,0,0
,0,0,0,0,0,0,0,0,0,0,0,0,0,0,0,0
,0,0,0,0,0,0,0,0,0,0,0,0,0,0,0,0
,0,0,0,0,0,0,0,0,0,0,0,0,0,0};
int favicon_len=318;

int rhizome_http_server_running()
{
  return rhizome_server_socket != -1;
}

/* Start the Rhizome HTTP server by creating a socket, binding it to an available port, and
   marking it as passive.  If called repeatedly and frequently, this function will only try to start
   the server after a certain time has elapsed since the last attempt.
   Return -1 if an error occurs (message logged).
   Return 0 if the server was started.
   Return 1 if the server is already started successfully.
   Return 2 if the server was not started because it is too soon since last failed attempt.
 */
int rhizome_http_server_start()
{
  if (rhizome_server_socket != -1)
    return 1;

  /* Only try to start http server every five seconds. */
  long long now_ms = gettime_ms();
  if (now_ms < rhizome_server_last_start_attempt + 5000)
    return 2;
  rhizome_server_last_start_attempt  = now_ms;
  if (debug & DEBUG_RHIZOME_TX)
    DEBUGF("Starting rhizome HTTP server");

  unsigned short port;
  for (port = RHIZOME_HTTP_PORT; port <= RHIZOME_HTTP_PORT_MAX; ++port) {
    /* Create a new socket, reusable and non-blocking. */
    if (rhizome_server_socket == -1) {
      rhizome_server_socket = socket(AF_INET,SOCK_STREAM,0);
      if (rhizome_server_socket == -1) {
	WHY_perror("socket");
	goto error;
      }
      int on=1;
      if (setsockopt(rhizome_server_socket, SOL_SOCKET, SO_REUSEADDR, (char *)&on, sizeof(on)) == -1) {
	WHY_perror("setsockopt(REUSEADDR)");
	goto error;
      }
      if (ioctl(rhizome_server_socket, FIONBIO, (char *)&on) == -1) {
	WHY_perror("ioctl(FIONBIO)");
	goto error;
      }
    }
    /* Bind it to the next port we want to try. */
    struct sockaddr_in address;
    bzero((char *) &address, sizeof(address));
    address.sin_family = AF_INET;
    address.sin_addr.s_addr = INADDR_ANY;
    address.sin_port = htons(port);
    if (bind(rhizome_server_socket, (struct sockaddr *) &address, sizeof(address)) == -1) {
      if (errno != EADDRINUSE) {
	WHY_perror("bind");
	goto error;
      }
    } else {
      /* We bound to a port.  The battle is half won.  Now we have to successfully listen on that
	port, which could also fail with EADDRINUSE, in which case we have to scrap the socket and
	create a new one, because once bound, a socket stays bound.
      */
      if (listen(rhizome_server_socket, 20) != -1)
	goto success;
      if (errno != EADDRINUSE) {
	WHY_perror("listen");
	goto error;
      }
      close(rhizome_server_socket);
      rhizome_server_socket = -1;
    }
  }
  WHYF("No ports available in range %u to %u", RHIZOME_HTTP_PORT, RHIZOME_HTTP_PORT_MAX);
error:
  if (rhizome_server_socket != -1) {
    close(rhizome_server_socket);
    rhizome_server_socket = -1;
  }
  return WHY("Failed to start rhizome HTTP server");

success:
  INFOF("Started Rhizome HTTP server on port %d, fd = %d", port, rhizome_server_socket);
  rhizome_http_server_port = port;
  /* Add Rhizome HTTPd server to list of file descriptors to watch */
  server_alarm.function = rhizome_server_poll;
  server_stats.name="rhizome_server_poll";
  server_alarm.stats=&server_stats;
  server_alarm.poll.fd = rhizome_server_socket;
  server_alarm.poll.events = POLLIN;
  watch(&server_alarm);
  return 0;

}

void rhizome_client_poll(struct sched_ent *alarm)
{
  rhizome_http_request *r = (rhizome_http_request *)alarm;
  if (alarm->poll.revents == 0){
    rhizome_server_free_http_request(r);
    return;
  }
  switch(r->request_type)
    {
    case RHIZOME_HTTP_REQUEST_RECEIVING:
      /* Keep reading until we have two CR/LFs in a row */
      r->request[r->request_length] = '\0';
      sigPipeFlag=0;
      int bytes = read_nonblock(r->alarm.poll.fd, &r->request[r->request_length], RHIZOME_HTTP_REQUEST_MAXLEN - r->request_length);
      /* If we got some data, see if we have found the end of the HTTP request */
      if (bytes > 0) {
	// reset inactivity timer
	r->alarm.alarm = overlay_gettime_ms() + RHIZOME_IDLE_TIMEOUT;
	r->alarm.deadline = r->alarm.alarm + RHIZOME_IDLE_TIMEOUT;
	unschedule(&r->alarm);
	schedule(&r->alarm);
	r->request_length += bytes;
	if (http_header_complete(r->request, r->request_length, bytes + 4)) {
	  /* We have the request. Now parse it to see if we can respond to it */
	  rhizome_server_parse_http_request(r);
	}
      } else {
	if (debug & DEBUG_RHIZOME_TX)
	  DEBUG("Empty read, closing connection");
	rhizome_server_free_http_request(r);
	return;
      }
      if (sigPipeFlag) {
	if (debug & DEBUG_RHIZOME_TX)
	  DEBUG("Received SIGPIPE, closing connection");
	rhizome_server_free_http_request(r);
	return;
      }
      break;
    default:
      /* Socket already has request -- so just try to send some data. */
      rhizome_server_http_send_bytes(r);
      break;
  }
  return;
}

void rhizome_server_poll(struct sched_ent *alarm)
{
  struct sockaddr addr;
  unsigned int addr_len = sizeof addr;
  int sock;
  while ((sock = accept(rhizome_server_socket, &addr, &addr_len)) != -1) {
    if (addr.sa_family == AF_INET) {
      struct sockaddr_in *peerip = (struct sockaddr_in *)&addr;
      if (debug & DEBUG_RHIZOME_TX)
	DEBUGF("HTTP ACCEPT addrlen=%u family=%u port=%u addr=%u.%u.%u.%u",
	  addr_len, peerip->sin_family, peerip->sin_port,
	  ((unsigned char*)&peerip->sin_addr.s_addr)[0],
	  ((unsigned char*)&peerip->sin_addr.s_addr)[1],
	  ((unsigned char*)&peerip->sin_addr.s_addr)[2],
	  ((unsigned char*)&peerip->sin_addr.s_addr)[3]
	);
    } else {
      if (debug & DEBUG_RHIZOME_TX)
	DEBUGF("HTTP ACCEPT addrlen=%u family=%u data=%s",
	  addr_len, addr.sa_family, alloca_tohex((unsigned char *)addr.sa_data, sizeof addr.sa_data));
    }
<<<<<<< HEAD
    rhizome_http_request *request = calloc(sizeof(rhizome_http_request),1);	
    /* We are now trying to read the HTTP request */
    request->request_type=RHIZOME_HTTP_REQUEST_RECEIVING;
    request->alarm.function = rhizome_client_poll;
    connection_stats.name="rhizome_client_poll";
    request->alarm.stats=&connection_stats;
    request->alarm.poll.fd=sock;
    request->alarm.poll.events=POLLIN;
    request->alarm.alarm = overlay_gettime_ms()+RHIZOME_IDLE_TIMEOUT;
    request->alarm.deadline = request->alarm.alarm+RHIZOME_IDLE_TIMEOUT;
    // watch for the incoming http request
    watch(&request->alarm);
    // set an inactivity timeout to close the connection
    schedule(&request->alarm);
=======
    rhizome_http_request *request = calloc(sizeof(rhizome_http_request), 1);
    if (request == NULL) {
      WHYF_perror("calloc(%u, 1)", sizeof(rhizome_http_request));
      WHY("Cannot respond to request, out of memory");
    } else {
      /* We are now trying to read the HTTP request */
      request->request_type=RHIZOME_HTTP_REQUEST_RECEIVING;
      request->alarm.function = rhizome_client_poll;
      connection_stats.name="rhizome_client_poll";
      request->alarm.stats=&connection_stats;
      request->alarm.poll.fd=sock;
      request->alarm.poll.events=POLLIN;
      request->alarm.alarm = overlay_gettime_ms()+RHIZOME_IDLE_TIMEOUT;
      // watch for the incoming http request
      watch(&request->alarm);
      // set an inactivity timeout to close the connection
      schedule(&request->alarm);
    }
>>>>>>> c31d360b
  }
  if (errno != EAGAIN) {
    WARN_perror("accept");
  }
}

static int rhizome_server_free_http_request(rhizome_http_request *r)
{
  unwatch(&r->alarm);
  unschedule(&r->alarm);
  close(r->alarm.poll.fd);
  if (r->buffer)
    free(r->buffer);
  if (r->blob)
    sqlite3_blob_close(r->blob);
  free(r);
  return 0;
}

static int rhizome_server_sql_query_http_response(rhizome_http_request *r,
					   char *column,char *table,char *query_body,
					   int bytes_per_row,int dehexP)
{
  /* Run the provided SQL query progressively and return the values of the first
     column it returns.  As the result list may be very long, we will add the
     LIMIT <skip>,<count> clause to do it piece by piece.

     Otherwise, the response is prefixed by a 256 byte header, including the public
     key of the sending node, and allowing space for information about encryption of
     the body, although encryption is not yet implemented here.
 */

  if (r->buffer == NULL || r->buffer_size < 16384) {
    if (r->buffer)
      free(r->buffer);
    r->buffer_size = 16384;
    r->buffer = malloc(r->buffer_size);
    if (r->buffer == NULL) {
      r->buffer_size = 0;
      WHY_perror("malloc");
      return WHY("Cannot send response, out of memory");
    }
  }
  r->buffer_length=0;
  r->buffer_offset=0;
  r->source_record_size=bytes_per_row;
  r->source_count = 0;
  sqlite_exec_int64(&r->source_count, "SELECT COUNT(*) %s", query_body);

  /* Work out total response length */
  long long response_bytes=256+r->source_count*r->source_record_size;
  rhizome_server_http_response_header(r, 200, "servalproject.org/rhizome-list", response_bytes);
  if (debug & DEBUG_RHIZOME_TX)
    DEBUGF("headers consumed %d bytes", r->buffer_length);

  /* Clear and prepare response header */
  bzero(&r->buffer[r->buffer_length],256);
  
  r->buffer[r->buffer_length]=0x01; /* type of response (list) */
  r->buffer[r->buffer_length+1]=0x01; /* version of response */

  if (debug & DEBUG_RHIZOME_TX)
    DEBUGF("Found %lld records",r->source_count);
  /* Number of records we intend to return */
  r->buffer[r->buffer_length+4]=(r->source_count>>0)&0xff;
  r->buffer[r->buffer_length+5]=(r->source_count>>8)&0xff;
  r->buffer[r->buffer_length+6]=(r->source_count>>16)&0xff;
  r->buffer[r->buffer_length+7]=(r->source_count>>24)&0xff;

  r->buffer_length+=256;

  /* copy our public key in to bytes 32+ */
  // TODO get out public key (SID) from keyring and copy into response packet

  /* build templated query */
  strbuf b = strbuf_local(r->source, sizeof r->source);
  strbuf_sprintf(b, "SELECT %s,rowid %s", column, query_body);
  if (strbuf_overrun(b))
    WHYF("SQL query overrun: %s", strbuf_str(b));
  r->source_index=0;
  r->source_flags=dehexP;

  DEBUGF("buffer_length=%d",r->buffer_length);

  /* Populate spare space in buffer with rows of data */
  return rhizome_server_sql_query_fill_buffer(r, table, column);
}

static int rhizome_server_sql_query_fill_buffer(rhizome_http_request *r, char *table, char *column)
{
  unsigned char blob_value[r->source_record_size*2+1];

  if (debug & DEBUG_RHIZOME_TX)
    DEBUGF("populating with sql rows at offset %d",r->buffer_length);
  if (r->source_index>=r->source_count)
    {
      /* All done */
      return 0;
    }

  int record_count=(r->buffer_size-r->buffer_length)/r->source_record_size;
  if (record_count<1) {
    if (debug & DEBUG_RHIZOME_TX)
      DEBUGF("r->buffer_size=%d, r->buffer_length=%d, r->source_record_size=%d",
	   r->buffer_size, r->buffer_length, r->source_record_size);
    return WHY("Not enough space to fit any records");
  }

  char query[1024];
  snprintf(query,1024,"%s LIMIT %lld,%d",r->source,r->source_index,record_count);

  sqlite3_stmt *statement;
  if (debug & DEBUG_RHIZOME_TX)
    DEBUG(query);
  switch (sqlite3_prepare_v2(rhizome_db,query,-1,&statement,NULL))
    {
    case SQLITE_OK: case SQLITE_DONE: case SQLITE_ROW:
      break;
    default:
      sqlite3_finalize(statement);
      sqlite3_close(rhizome_db);
      rhizome_db=NULL;
      WHY(query);
      WHY(sqlite3_errmsg(rhizome_db));
      return WHY("Could not prepare sql statement.");
    }
  while(((r->buffer_length+r->source_record_size)<r->buffer_size)
	&&(sqlite3_step(statement)==SQLITE_ROW))
    {
      r->source_index++;
      
      if (sqlite3_column_count(statement)!=2) {
	sqlite3_finalize(statement);
	return WHY("sqlite3 returned multiple columns for a single column query");
      }
      sqlite3_blob *blob;
      const unsigned char *value;
      int column_type=sqlite3_column_type(statement, 0);
      switch(column_type) {
      case SQLITE_TEXT:	value=sqlite3_column_text(statement, 0); break;
      case SQLITE_BLOB:
	if (debug & DEBUG_RHIZOME_TX)
	  DEBUGF("table='%s',col='%s',rowid=%lld", table, column, sqlite3_column_int64(statement,1));
	if (sqlite3_blob_open(rhizome_db,"main",table,column,
			      sqlite3_column_int64(statement,1) /* rowid */,
			      0 /* read only */,&blob)!=SQLITE_OK)
	  {
	    WHY("Couldn't open blob");
	    continue;
	  }
	if (sqlite3_blob_read(blob,&blob_value[0],
			  /* copy number of bytes based on whether we need to
			     de-hex the string or not */
			      r->source_record_size*(1+(r->source_flags&1)),0)
	    !=SQLITE_OK) {
	  WHY("Couldn't read from blob");
	  sqlite3_blob_close(blob);
	  continue;
	}
	value=blob_value;
	sqlite3_blob_close(blob);
	break;
      default:
	/* improper column type, so don't include in report */
	WHYF("Bad column type %d", column_type);
	continue;
      }
      if (r->source_flags&1) {
	/* hex string to be converted */
	int i;
	for(i=0;i<r->source_record_size;i++)
	  /* convert the two nybls and make a byte */
	  r->buffer[r->buffer_length+i]
	    =(hexvalue(value[i<<1])<<4)|hexvalue(value[(i<<1)+1]);
      } else
	/* direct binary value */
	bcopy(value,&r->buffer[r->buffer_length],r->source_record_size);
      r->buffer_length+=r->source_record_size;
      
    }
  sqlite3_finalize(statement);

  return 0;  
}

int http_header_complete(const char *buf, size_t len, size_t tail)
{
  const char *bufend = buf + len;
  if (tail < len)
    buf = bufend - tail;
  int count = 0;
  for (; count < 2 && buf != bufend; ++buf) {
    switch (*buf) {
      case '\n': ++count; break;
      case '\r': break;
      case '\0': break; // ignore NUL (telnet inserts them)
      default: count = 0; break;
    }
  }
  return count == 2;
}

/* Check if a given string starts with a given sub-string.  If so, return 1 and, if afterp is not
   NULL, set *afterp to point to the character immediately following the substring.  Otherwise
   return 0.
   This function is used to parse HTTP headers and responses, which are typically not
   nul-terminated, but are held in a buffer which has an associated length.  To avoid this function
   running past the end of the buffer, the caller must ensure that the buffer contains a sub-string
   that is not part of the sub-string being sought, eg, "\r\n\r\n" as detected by
   http_header_complete().  This guarantees that this function will return nonzero before running
   past the end of the buffer.
   @author Andrew Bettison <andrew@servalproject.com>
 */
int str_startswith(char *str, const char *substring, char **afterp)
{
  while (*substring && *substring == *str)
    ++substring, ++str;
  if (*substring)
    return 0;
  if (afterp)
    *afterp = str;
  return 1;
}

/* Case-insensitive form of str_startswith().
 */
int strcase_startswith(char *str, const char *substring, char **afterp)
{
  while (*substring && *str && toupper(*substring) == toupper(*str))
    ++substring, ++str;
  if (*substring)
    return 0;
  if (afterp)
    *afterp = str;
  return 1;
}

static int rhizome_server_parse_http_request(rhizome_http_request *r)
{
  /* Switching to writing, so update the call-back */
  r->alarm.poll.events=POLLOUT;
  watch(&r->alarm);
  // Start building up a response.
  r->request_type = 0;
  // Parse the HTTP "GET" line.
  char *path = NULL;
  size_t pathlen = 0;
  if (str_startswith(r->request, "GET ", &path)) {
    char *p;
    // This loop is guaranteed to terminate before the end of the buffer, because we know that the
    // buffer contains at least "\n\n" and maybe "\r\n\r\n" at the end of the header block.
    for (p = path; !isspace(*p); ++p)
      ;
    pathlen = p - path;
    if ( str_startswith(p, " HTTP/1.", &p)
      && (str_startswith(p, "0", &p) || str_startswith(p, "1", &p))
      && (str_startswith(p, "\r\n", &p) || str_startswith(p, "\n", &p))
    )
      path[pathlen] = '\0';
    else
      path = NULL;
  }
  if (path) {
    char *id = NULL;
    if (debug & DEBUG_RHIZOME_TX)
      DEBUGF("GET %s", alloca_toprint(1024, (unsigned char *)path, pathlen));
    if (strcmp(path, "/favicon.ico") == 0) {
      r->request_type = RHIZOME_HTTP_REQUEST_FAVICON;
      rhizome_server_http_response_header(r, 200, "image/vnd.microsoft.icon", favicon_len);
    } else if (strcmp(path, "/rhizome/groups") == 0) {
      /* Return the list of known groups */
      rhizome_server_sql_query_http_response(r, "id", "groups", "from groups", 32, 1);
    } else if (strcmp(path, "/rhizome/files") == 0) {
      /* Return the list of known files */
      rhizome_server_sql_query_http_response(r, "id", "files", "from files", 32, 1);
    } else if (strcmp(path, "/rhizome/bars") == 0) {
      /* Return the list of known BARs */
      rhizome_server_sql_query_http_response(r, "bar", "manifests", "from manifests", 32, 0);
    } else if (str_startswith(path, "/rhizome/file/", &id)) {
      /* Stream the specified payload */
      if (!rhizome_str_is_file_hash(id)) {
	rhizome_server_simple_http_response(r, 400, "<html><h1>Invalid payload ID</h1></html>\r\n");
      } else {
	// TODO: Check for Range: header and return 206 if returning partial content
	str_toupper_inplace(id);
	long long rowid = -1;
	sqlite_exec_int64(&rowid, "select rowid from files where id='%s';", id);
	if (rowid >= 0 && sqlite3_blob_open(rhizome_db, "main", "files", "data", rowid, 0, &r->blob) != SQLITE_OK)
	  rowid = -1;
	if (rowid == -1) {
	  rhizome_server_simple_http_response(r, 404, "<html><h1>Payload not found</h1></html>\r\n");
	} else {
	  r->source_index = 0;
	  r->blob_end = sqlite3_blob_bytes(r->blob);
	  rhizome_server_http_response_header(r, 200, "application/binary", r->blob_end - r->source_index);
	  r->request_type |= RHIZOME_HTTP_REQUEST_BLOB;
	}
      }
    } else if (str_startswith(path, "/rhizome/manifest/", &id)) {
      // TODO: Stream the specified manifest
      rhizome_server_simple_http_response(r, 500, "<html><h1>Not implemented</h1></html>\r\n");
    } else {
      rhizome_server_simple_http_response(r, 404, "<html><h1>Not found</h1></html>\r\n");
    }
  } else {
    if (debug & DEBUG_RHIZOME_TX)
      DEBUGF("Received malformed HTTP request: %s", alloca_toprint(120, (unsigned char *)r->request, r->request_length));
    rhizome_server_simple_http_response(r, 400, "<html><h1>Malformed request</h1></html>\r\n");
  }
  
  /* Try sending data immediately. */
  rhizome_server_http_send_bytes(r);

  return 0;
}


/* Return appropriate message for HTTP response codes, both known and unknown. */
static const char *httpResultString(int response_code) {
  switch (response_code) {
  case 200: return "OK";
  case 206: return "Partial Content";
  case 404: return "Not found";
  case 500: return "Internal server error";
  default:  return "A suffusion of yellow";
  }
}

struct http_response {
  unsigned int result_code;
  const char * content_type;
  unsigned long long content_length;
  const char * body;
};

static strbuf strbuf_build_http_response(strbuf sb, const struct http_response *h)
{
  strbuf_sprintf(sb, "HTTP/1.0 %03u %s\r\n", h->result_code, httpResultString(h->result_code));
  strbuf_sprintf(sb, "Content-type: %s\r\n", h->content_type);
  strbuf_sprintf(sb, "Content-length: %llu\r\n", h->content_length);
  strbuf_puts(sb, "\r\n");
  if (h->body)
    strbuf_puts(sb, h->body);
  return sb;
}

static int rhizome_server_set_response(rhizome_http_request *r, const struct http_response *h)
{
  strbuf b = strbuf_local((char *) r->buffer, r->buffer_size);
  strbuf_build_http_response(b, h);
  if (r->buffer == NULL || strbuf_overrun(b)) {
    // Need a bigger buffer
    if (r->buffer)
      free(r->buffer);
    r->buffer_size = strbuf_count(b) + 1;
    r->buffer = malloc(r->buffer_size);
    if (r->buffer == NULL) {
      WHYF_perror("malloc(%u)", r->buffer_size);
      r->buffer_size = 0;
      return WHY("Cannot send response, out of memory");
    }
    strbuf_init(b, (char *) r->buffer, r->buffer_size);
    strbuf_build_http_response(b, h);
    if (strbuf_overrun(b))
      return WHYF("Bug! Cannot send response, buffer not big enough");
  }
  r->buffer_length = strbuf_len(b);
  r->buffer_offset = 0;
  r->request_type |= RHIZOME_HTTP_REQUEST_FROMBUFFER;
  if (debug & DEBUG_RHIZOME_TX)
    DEBUGF("Sending HTTP response: %s", alloca_toprint(120, r->buffer, r->buffer_length));
  return 0;
}

static int rhizome_server_simple_http_response(rhizome_http_request *r, int result, const char *response)
{
  struct http_response hr;
  hr.result_code = result;
  hr.content_type = "text/html";
  hr.content_length = strlen(response);
  hr.body = response;
  return rhizome_server_set_response(r, &hr);
}

static int rhizome_server_http_response_header(rhizome_http_request *r, int result, const char *mime_type, unsigned long long bytes)
{
  struct http_response hr;
  hr.result_code = result;
  hr.content_type = mime_type;
  hr.content_length = bytes;
  hr.body = NULL;
  return rhizome_server_set_response(r, &hr);
}

/*
  return codes:
  1: connection still open.
  0: connection finished.
  <0: an error occurred.
*/
static int rhizome_server_http_send_bytes(rhizome_http_request *r)
{
  // keep writing until the write would block or we run out of data
  while(r->request_type){
    
    /* Flush anything out of the buffer if present, before doing any further
       processing */
    if (r->request_type&RHIZOME_HTTP_REQUEST_FROMBUFFER)
      {
	int bytes=r->buffer_length-r->buffer_offset;
	bytes=write(r->alarm.poll.fd,&r->buffer[r->buffer_offset],bytes);
	if (bytes<=0){
	  // stop writing when the tcp buffer is full
	  // TODO errors?
	  return 1;
	}
	
	if (0)
	  dump("bytes written",&r->buffer[r->buffer_offset],bytes);
	r->buffer_offset+=bytes;
	  
	// reset inactivity timer
	r->alarm.alarm = overlay_gettime_ms()+RHIZOME_IDLE_TIMEOUT;
	r->alarm.deadline = r->alarm.alarm+RHIZOME_IDLE_TIMEOUT;
	unschedule(&r->alarm);
	schedule(&r->alarm);
	
	if (r->buffer_offset>=r->buffer_length) {
	  /* Buffer's cleared */
	  r->request_type&=~RHIZOME_HTTP_REQUEST_FROMBUFFER;
	  r->buffer_offset=0; r->buffer_length=0;
	}
	
	// go around the loop again to work out what we should do next
	continue;
	
      }

    switch(r->request_type&(~RHIZOME_HTTP_REQUEST_FROMBUFFER))
      {
      case RHIZOME_HTTP_REQUEST_FAVICON:
	if (r->buffer_size<favicon_len) {
	  free(r->buffer);
	  r->buffer_size=0;
	  r->buffer=malloc(favicon_len);
	  if (!r->buffer) r->request_type=0;
	}
	if (r->buffer)
	{
	    int i;
	    for(i=0;i<favicon_len;i++)
	      r->buffer[i]=favicon_bytes[i];
	    r->buffer_length=i;
	    if (debug & DEBUG_RHIZOME_TX)
	      DEBUGF("favicon buffer_length=%d\n", r->buffer_length);
	    r->request_type=RHIZOME_HTTP_REQUEST_FROMBUFFER;
	}
	break;
      case RHIZOME_HTTP_REQUEST_BLOB:
	{
	  /* Get more data from the file and put it in the buffer */
	  int read_size = 65536;
	  if (r->blob_end-r->source_index < read_size)
	    read_size = r->blob_end-r->source_index;
	    
	  r->request_type=0;
	  if (read_size>0){
	    
	    if (r->buffer_size < read_size) {
	      if (r->buffer)
		free(r->buffer);
	      r->buffer=malloc(read_size);
	      if (!r->buffer) {
		WHY_perror("malloc");
		r->request_type=0; break;
	      }
	      r->buffer_size=read_size;
	    }
	      
	    if(sqlite3_blob_read(r->blob,&r->buffer[0],read_size,r->source_index)
	       ==SQLITE_OK)
	      {
		r->buffer_length = read_size;
		r->source_index+=read_size;
		r->request_type|=RHIZOME_HTTP_REQUEST_FROMBUFFER;
	      }
	  }
	    
	  if (r->source_index >= r->blob_end){
	    sqlite3_blob_close(r->blob);
	    r->blob=0;
	  }else
	    r->request_type|=RHIZOME_HTTP_REQUEST_BLOB;
	}
	break;
	  
      default:
	WHY("sending data from this type of HTTP request not implemented");
	r->request_type=0;
	break;
      }
  }
  if (!r->request_type) return rhizome_server_free_http_request(r);	  
  return 1;
}<|MERGE_RESOLUTION|>--- conflicted
+++ resolved
@@ -280,22 +280,6 @@
 	DEBUGF("HTTP ACCEPT addrlen=%u family=%u data=%s",
 	  addr_len, addr.sa_family, alloca_tohex((unsigned char *)addr.sa_data, sizeof addr.sa_data));
     }
-<<<<<<< HEAD
-    rhizome_http_request *request = calloc(sizeof(rhizome_http_request),1);	
-    /* We are now trying to read the HTTP request */
-    request->request_type=RHIZOME_HTTP_REQUEST_RECEIVING;
-    request->alarm.function = rhizome_client_poll;
-    connection_stats.name="rhizome_client_poll";
-    request->alarm.stats=&connection_stats;
-    request->alarm.poll.fd=sock;
-    request->alarm.poll.events=POLLIN;
-    request->alarm.alarm = overlay_gettime_ms()+RHIZOME_IDLE_TIMEOUT;
-    request->alarm.deadline = request->alarm.alarm+RHIZOME_IDLE_TIMEOUT;
-    // watch for the incoming http request
-    watch(&request->alarm);
-    // set an inactivity timeout to close the connection
-    schedule(&request->alarm);
-=======
     rhizome_http_request *request = calloc(sizeof(rhizome_http_request), 1);
     if (request == NULL) {
       WHYF_perror("calloc(%u, 1)", sizeof(rhizome_http_request));
@@ -309,12 +293,12 @@
       request->alarm.poll.fd=sock;
       request->alarm.poll.events=POLLIN;
       request->alarm.alarm = overlay_gettime_ms()+RHIZOME_IDLE_TIMEOUT;
+      request->alarm.deadline = request->alarm.alarm+RHIZOME_IDLE_TIMEOUT;
       // watch for the incoming http request
       watch(&request->alarm);
       // set an inactivity timeout to close the connection
       schedule(&request->alarm);
     }
->>>>>>> c31d360b
   }
   if (errno != EAGAIN) {
     WARN_perror("accept");
