--- conflicted
+++ resolved
@@ -58,7 +58,7 @@
 
 int monitor_process_command(int index,char *cmd);
 int monitor_process_data(int index);
-static void monitor_new_socket(int s);
+static void monitor_new_client(int s);
 
 int monitor_named_socket=-1;
 int monitor_setup_sockets()
@@ -127,64 +127,16 @@
   return -1;
 }
 
-<<<<<<< HEAD
-int monitor_get_fds(struct pollfd *fds,int *fdcount,int fdmax)
-{
-  /* Make sure sockets are open */
-  monitor_setup_sockets();
-
-  /* This block should work, but in reality it doesn't.
-     poll() on linux is ALWAYS claiming that accept() can be
-     run.  So we just have to check it whenever some other fd triggers
-     poll to break, which fortunately is fairly often. */
-  if ((*fdcount)>=fdmax) return -1;
-  if (monitor_named_socket>-1)
-    {
-      if (debug&(DEBUG_IO|DEBUG_VERBOSE_IO)) {
-	WHYF("Monitor named unix domain socket is poll() slot #%d (fd %d)\n",
-	     *fdcount,monitor_named_socket);
-      }
-      fds[*fdcount].fd=monitor_named_socket;
-      fds[*fdcount].events=POLLIN;
-      (*fdcount)++;
-    }
-
-  int i;
-  if (debug&(DEBUG_IO|DEBUG_VERBOSE_IO)) 
-    WHYF("looking at %d monitor clients",monitor_socket_count);
-  for(i=0;i<monitor_socket_count;i++) {
-    if ((*fdcount)>=fdmax) return -1;
-    if (debug&(DEBUG_IO|DEBUG_VERBOSE_IO)) {
-      WHYF("Monitor named unix domain client socket is poll() slot #%d (fd %d)\n",
-	  *fdcount,monitor_sockets[i].socket);
-      }
-      fds[*fdcount].fd=monitor_sockets[i].socket;
-      fds[*fdcount].events=POLLIN;
-      (*fdcount)++;
-  }
-
-  return 0;
-}
-
-int
-monitor_poll(void) {
-  int				bytes, i, m, s;
-  socklen_t			addrlen;
-  long long			now;
-  char				msg[128];
-  struct monitor_context *c;
-  
-=======
 void monitor_poll(int ignored_fd)
 {
-  int s;
+  int s,i,m;
   unsigned char buffer[1024];
+  char msg[1024];
   struct sockaddr *ignored_address=(struct sockaddr *)&buffer[0];
   socklen_t ignored_length=sizeof(ignored_address);
 
->>>>>>> 9565f088
   /* tell all monitor clients about status of all calls periodically */
-  now = overlay_gettime_ms();
+  long long now = overlay_gettime_ms();
   if (monitor_last_update_time > (now + 1000)) {
     WHY("Fixed run away monitor_last_update_time");
     monitor_last_update_time = now + 1000;
@@ -209,90 +161,31 @@
   fcntl(monitor_named_socket, F_SETFL,
 	fcntl(monitor_named_socket, F_GETFL, NULL) | O_NONBLOCK);
   /* We don't care about the peer's address */
-  addrlen = 0;
+  ignored_length = 0;
   while (
 #ifdef HAVE_LINUX_IF_H
-	 (s = accept4(monitor_named_socket, NULL, &addrlen,O_NONBLOCK))
+	 (s = accept4(monitor_named_socket, NULL, &ignored_length,O_NONBLOCK))
 #else
-	 (s = accept(monitor_named_socket,NULL, &addrlen))
+	 (s = accept(monitor_named_socket,NULL, &ignored_length))
 #endif
       != -1
   ) {
-<<<<<<< HEAD
-  addrlen = 0;
-
-    monitor_new_socket(s);
+    monitor_new_client(s);
   }
   if (errno != EAGAIN)
     WHY_perror("accept");
-=======
-    if (0) WHYF("ignored_length=%d",ignored_length);
-    int res = fcntl(s,F_SETFL, O_NONBLOCK);
-    if (res) { fd_teardown(s); continue; }
-#if defined(HAVE_LINUX_STRUCT_UCRED)
-    struct ucred ucred;
-#elif defined(HAVE_BSD_STRUCT_UCRED)
-    struct xucred ucred;
-#else
-#error "Unknown ucred struct"
-#endif
-    uid_t otheruid;
-    socklen_t len=sizeof(ucred);
-    res = getsockopt(s,SOL_SOCKET,SO_PEERCRED,&ucred,&len);
-    if (len>sizeof(ucred)) {
-      WHYF("This is likely to be bad (memory overrun by getsockopt())");
-    }
-    if (res) { 
-      WHY("Failed to read credentials of monitor.socket client");
-      fd_teardown(s); continue; }
-#if defined(HAVE_LINUX_STRUCT_UCRED)
-    otheruid = ucred.uid;
-#elif defined(HAVE_BSD_STRUCT_UCRED)
-    otheruid = ucred.cr_uid;
-#endif
-    if (otheruid&&(otheruid!=getuid())) {
-      if (0) WHYF("monitor.socket client has wrong uid (%d versus %d)",
-		  otheruid,getuid());
-      write(s,"\nCLOSE:Incorrect UID\n",strlen("\nCLOSE:Incorrect UID\n"));
-      fd_teardown(s); continue;
-    }
-    else if (monitor_socket_count>=MAX_MONITOR_SOCKETS
-	     ||monitor_socket_count<0) {
-      write(s,"\nCLOSE:All sockets busy\n",strlen("\nCLOSE:All sockets busy\n"));
-      fd_teardown(s);
-    } else {
-      struct monitor_context *c=&monitor_sockets[monitor_socket_count];
-      c->socket=s;
-      c->line_length=0;
-      c->state=MONITOR_STATE_COMMAND;
-      monitor_socket_count++;
-      write(s,"\nMONITOR:You are talking to servald\n",
-	    strlen("\nMONITOR:You are talking to servald\n"));
-      WHYF("Got %d clients",monitor_socket_count);
-      fd_watch(c->socket,monitor_client_poll,POLL_IN);
-    }
-    
-    ignored_length=sizeof(ignored_address);
-    fcntl(monitor_named_socket,F_SETFL,
-	  fcntl(monitor_named_socket, F_GETFL, NULL)|O_NONBLOCK);
-  }
-  if (errno != EAGAIN) WHY_perror("accept");
-}
->>>>>>> 9565f088
+}
 
 void monitor_client_poll(int fd)
 {
   /* Read from any open connections */
+  int i;
   for(i = 0;i < monitor_socket_count; i++) {
   nextInSameSlot:
-<<<<<<< HEAD
-    c = &monitor_sockets[i];
-=======
     errno=0;
     int bytes;
     struct monitor_context *c=&monitor_sockets[i];
     if (c->socket!=fd) continue;
->>>>>>> 9565f088
     fcntl(c->socket,F_SETFL,
 	  fcntl(c->socket, F_GETFL, NULL) | O_NONBLOCK);
     switch(c->state) {
@@ -320,15 +213,9 @@
 	    WHY_perror("read");
 	    /* all other errors; close socket */
 	    WHYF("Tearing down monitor client #%d due to errno=%d (%s)",
-<<<<<<< HEAD
-		 i, errno, strerror(errno));
-	    close(c->socket);
-	    if (i == monitor_socket_count - 1) {
-=======
 		 i,errno,strerror(errno)?strerror(errno):"<unknown error>");
 	    fd_teardown(c->socket);	    
 	    if (i==monitor_socket_count-1) {
->>>>>>> 9565f088
 	      monitor_socket_count--;
 	      continue;
 	    } else {
@@ -362,17 +249,10 @@
 	  break;
 	default:
 	  /* all other errors; close socket */
-<<<<<<< HEAD
-	    WHYF("Tearing down monitor client #%d due to errno=%d (%s)",
-		 i, errno, strerror(errno));
-	    close(c->socket);
-	    if (i == monitor_socket_count - 1) {
-=======
 	    WHYF("Tearing down monitor client #%d due to errno=%d",
 		 i,errno);
 	    fd_teardown(c->socket);
 	    if (i==monitor_socket_count-1) {
->>>>>>> 9565f088
 	      monitor_socket_count--;
 	      continue;
 	    } else {
@@ -401,9 +281,8 @@
   }
   return;
 }
-
-static void
-monitor_new_socket(int s) {
+ 
+static void monitor_new_client(int s) {
 #ifdef linux
   struct ucred			ucred;
   socklen_t			len;
@@ -805,79 +684,4 @@
       }
     }
   return 0;
-<<<<<<< HEAD
-=======
-}
-
-/* Check if there is a running server, and whether it is responding or not.
- */
-int server_probe(int *pid)
-{
-  int fd=-1;
-  struct sockaddr_un addr;
-  if ( (fd = socket(AF_UNIX, SOCK_STREAM, 0)) == -1) {
-    return SERVER_UNKNOWN; 
-  }
-
-  memset(&addr, 0, sizeof(addr));
-  addr.sun_family = AF_UNIX;
-  addr.sun_path[0]=0;
-  snprintf(&addr.sun_path[1],100,
-	   confValueGet("monitor.socket",DEFAULT_MONITOR_SOCKET_NAME));
-  int len = 1+strlen(&addr.sun_path[1]) + sizeof(addr.sun_family);
-  char *p=(char *)&addr;
-  if (0) DEBUGF("last char='%c' %02x\n",p[len-1],p[len-1]);
-
-  if (connect(fd, (struct sockaddr*)&addr, len) == -1) {
-    fd_teardown(fd);
-    return SERVER_NOTRUNNING;
-  }
-  
-  /* Give the server 2 seconds to send us something */
-  struct pollfd fds[1];
-  fds[0].fd=fd;
-  fds[0].events=POLLIN;
-  poll(fds,1,2000);
-  
-  fcntl(fd,F_SETFL,fcntl(fd, F_GETFL, NULL)|O_NONBLOCK);
-
-  *pid=-1;
-  if (pid!=NULL) {
-#if defined(HAVE_LINUX_STRUCT_UCRED)
-    struct ucred ucred;
-#elif defined(HAVE_BSD_STRUCT_UCRED)
-    struct xucred ucred;
-#else
-#error "Unknown ucred struct"
-#endif
-    socklen_t len=sizeof(ucred);
-    int res=getsockopt(fd,SOL_SOCKET,SO_PEERCRED,&ucred,&len);
-    if (len>sizeof(ucred)) {
-      WHYF("This is likely to be bad (memory overrun by getsockopt())");
-    }
-    if (res) { 
-      WHY("Failed to read credentials of monitor.socket client");
-    } else {
-#if defined(HAVE_LINUX_STRUCT_UCRED)
-      *pid = ucred.pid;
-#elif defined(HAVE_BSD_STRUCT_UCRED)
-#warning cannot get PID from ucred on BSD
-      *pid = -1;
-#endif
-    }
-  }
-  
-  char buff[1024];
-  int bytes=read(fd,buff,1024);
-  fd_teardown(fd);
-  if (bytes<0) {
-    return SERVER_NOTRESPONDING;
-  } else if (bytes==0) {
-    // Could just be really busy.
-    return SERVER_NOTRESPONDING;
-  } else {
-    return SERVER_RUNNING;
-  }
-
->>>>>>> 9565f088
 }