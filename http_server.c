--- conflicted
+++ resolved
@@ -181,85 +181,6 @@
   r->phase = DONE;
 }
 
-<<<<<<< HEAD
-#define _SEP (1 << 0)
-#define _BND (1 << 1)
-
-uint8_t http_ctype[256] = {
-  ['0'] = _BND, ['1'] = _BND, ['2'] = _BND, ['3'] = _BND, ['4'] = _BND,
-  ['5'] = _BND, ['6'] = _BND, ['7'] = _BND, ['8'] = _BND, ['9'] = _BND,
-  ['A'] = _BND, ['B'] = _BND, ['C'] = _BND, ['D'] = _BND, ['E'] = _BND,
-  ['F'] = _BND, ['G'] = _BND, ['H'] = _BND, ['I'] = _BND, ['J'] = _BND,
-  ['K'] = _BND, ['L'] = _BND, ['M'] = _BND, ['N'] = _BND, ['O'] = _BND,
-  ['P'] = _BND, ['Q'] = _BND, ['R'] = _BND, ['S'] = _BND, ['T'] = _BND,
-  ['U'] = _BND, ['V'] = _BND, ['W'] = _BND, ['X'] = _BND, ['Y'] = _BND,
-  ['Z'] = _BND,
-  ['a'] = _BND, ['b'] = _BND, ['c'] = _BND, ['d'] = _BND, ['e'] = _BND,
-  ['f'] = _BND, ['g'] = _BND, ['h'] = _BND, ['i'] = _BND, ['j'] = _BND,
-  ['k'] = _BND, ['l'] = _BND, ['m'] = _BND, ['n'] = _BND, ['o'] = _BND,
-  ['p'] = _BND, ['q'] = _BND, ['r'] = _BND, ['s'] = _BND, ['t'] = _BND,
-  ['u'] = _BND, ['v'] = _BND, ['w'] = _BND, ['x'] = _BND, ['y'] = _BND,
-  ['z'] = _BND,
-  ['+'] = _BND, ['-'] = _BND, ['.'] = _BND,
-  ['_'] = _BND,
-  ['('] = _SEP | _BND,
-  [')'] = _SEP | _BND,
-  [','] = _SEP | _BND,
-  ['?'] = _SEP | _BND,
-  ['='] = _SEP | _BND,
-  [' '] = _SEP | _BND,
-  ['\t'] = _SEP,
-  ['<'] = _SEP,
-  ['>'] = _SEP,
-  ['@'] = _SEP,
-  [';'] = _SEP,
-  [':'] = _SEP,
-  ['\\'] = _SEP,
-  ['"'] = _SEP,
-  ['/'] = _SEP,
-  ['['] = _SEP,
-  [']'] = _SEP,
-  ['{'] = _SEP,
-  ['}'] = _SEP,
-};
-
-inline int is_http_char(char c)
-{
-  return c >= 0;
-}
-
-inline int is_http_ctl(char c)
-{
-  return iscntrl(c);
-}
-
-inline int is_http_separator(char c)
-{
-  return (http_ctype[(unsigned char) c] & _SEP) != 0;
-}
-
-inline int is_http_boundary(char c)
-{
-  return (http_ctype[(unsigned char) c] & _BND) != 0;
-}
-
-inline int is_http_token(char c)
-{
-  return is_http_char(c) && !is_http_ctl(c) && !is_http_separator(c);
-}
-
-inline int is_valid_http_boundary_string(const char *s)
-{
-  if (s[0] == '\0')
-    return 0;
-  for (; *s; ++s)
-    if (!is_http_boundary(*s))
-      return 0;
-  return s[-1] != ' ';
-}
-
-=======
->>>>>>> 6bff87f7
 struct substring {
   const char *start;
   const char *end;
