<<<<<<< HEAD
/*
Serval DNA MDP overlay network link tracking
Copyright (C) 2012-2013 Serval Project, Inc.
Copyright (C) 2010-2012 Paul Gardner-Stephen
 
This program is free software; you can redistribute it and/or
modify it under the terms of the GNU General Public License
as published by the Free Software Foundation; either version 2
of the License, or (at your option) any later version.
 
This program is distributed in the hope that it will be useful,
but WITHOUT ANY WARRANTY; without even the implied warranty of
MERCHANTABILITY or FITNESS FOR A PARTICULAR PURPOSE.  See the
GNU General Public License for more details.
 
You should have received a copy of the GNU General Public License
along with this program; if not, write to the Free Software
Foundation, Inc., 51 Franklin Street, Fifth Floor, Boston, MA  02110-1301, USA.
*/

=======
#include <assert.h>
>>>>>>> 4f0aa3a4
#include "serval.h"
#include "conf.h"
#include "str.h"
#include "overlay_address.h"
#include "overlay_buffer.h"
#include "overlay_packet.h"
#include "keyring.h"

#define MIN_BURST_LENGTH 5000

struct probe_contents{
  struct sockaddr_in addr;
  unsigned char interface;
};

static void update_limit_state(struct limit_state *state, time_ms_t now){
  if (state->next_interval > now || state->burst_size==0){
    return;
  }
  
  if (state->next_interval + state->burst_length>now)
    state->next_interval+=state->burst_length;
  else
    state->next_interval=now + state->burst_length;
  
  state->sent = 0;
}

/* When should we next allow this thing to occur? */
time_ms_t limit_next_allowed(struct limit_state *state){
  time_ms_t now = gettime_ms();
  if (!state->burst_length)
    return now;
  update_limit_state(state, now);
  
  if (state->sent < state->burst_size)
    return now;
  return state->next_interval;
}

/* Can we do this now? if so, track it */
int limit_is_allowed(struct limit_state *state){
  time_ms_t now = gettime_ms();
  if (!state->burst_length)
    return 0;
  update_limit_state(state, now);
  if (state->sent >= state->burst_size){
    return -1;
  }
  state->sent ++;
  return 0;
}

/* Initialise burst size and length based on the number we can do in one MIN_BURST */
int limit_init(struct limit_state *state, int rate_micro_seconds){
  if (rate_micro_seconds==0){
    state->burst_size=0;
    state->burst_length=1;
  }else{
    state->burst_size = (MIN_BURST_LENGTH / rate_micro_seconds)+1;
    state->burst_length = (state->burst_size * rate_micro_seconds) / 1000.0;
  }
  return 0;
}

int set_reachable(struct subscriber *subscriber, 
  struct network_destination *destination, struct subscriber *next_hop){
  
  int reachable = REACHABLE_NONE;
  if (destination)
    reachable = destination->unicast?REACHABLE_UNICAST:REACHABLE_BROADCAST;
  else if(next_hop)
    reachable = REACHABLE_INDIRECT;
  
  if (subscriber->reachable==reachable 
    && subscriber->next_hop==next_hop 
    && subscriber->destination == destination)
    return 0;
  
  int old_value = subscriber->reachable;
  subscriber->reachable = reachable;
  set_destination_ref(&subscriber->destination, destination);
  subscriber->next_hop = next_hop;
  
  // These log messages are for use in tests.  Changing them may break test scripts.
  if (config.debug.overlayrouting || config.debug.linkstate) {
    switch (reachable) {
      case REACHABLE_NONE:
	DEBUGF("NOT REACHABLE sid=%s", alloca_tohex_sid_t(subscriber->sid));
	break;
      case REACHABLE_INDIRECT:
	DEBUGF("REACHABLE INDIRECTLY sid=%s, via %s", 
	  alloca_tohex_sid_t(subscriber->sid), alloca_tohex_sid_t(next_hop->sid));
	break;
      case REACHABLE_UNICAST:
	DEBUGF("REACHABLE VIA UNICAST sid=%s, on %s ", alloca_tohex_sid_t(subscriber->sid), destination->interface->name);
	break;
      case REACHABLE_BROADCAST:
	DEBUGF("REACHABLE VIA BROADCAST sid=%s, on %s ", alloca_tohex_sid_t(subscriber->sid), destination->interface->name);
	break;
    }
  }
  
  /* Pre-emptively send a sas request */
  if (!subscriber->sas_valid && reachable&REACHABLE)
    keyring_send_sas_request(subscriber);
  
  // Hacky layering violation... send our identity to a directory service
  if (subscriber==directory_service)
    directory_registration();
  
  if ((old_value & REACHABLE) && (!(reachable & REACHABLE)))
    monitor_announce_unreachable_peer(&subscriber->sid);
  if ((!(old_value & REACHABLE)) && (reachable & REACHABLE))
    monitor_announce_peer(&subscriber->sid);
  
  return 1;
}

int resolve_name(const char *name, struct in_addr *addr){
  // TODO this can block, move to worker thread.
  IN();
  int ret=0;
  struct addrinfo hint={
    .ai_family=AF_INET,
  };
  struct addrinfo *addresses=NULL;
  if (getaddrinfo(name, NULL, &hint, &addresses))
    RETURN(WHYF("Failed to resolve %s",name));
  
  if (addresses->ai_addr->sa_family==AF_INET){
    *addr = ((struct sockaddr_in *)addresses->ai_addr)->sin_addr;
    if (config.debug.overlayrouting)
      DEBUGF("Resolved %s into %s", name, inet_ntoa(*addr));
    
  }else
    ret=WHY("Ignoring non IPv4 address");
  
  freeaddrinfo(addresses);
  RETURN(ret);
  OUT();
}

// load a unicast address from configuration
int load_subscriber_address(struct subscriber *subscriber)
{
  if (!subscriber || subscriber->reachable&REACHABLE)
    return 0;
  int i = config_host_list__get(&config.hosts, &subscriber->sid);
  // No unicast configuration? just return.
  if (i == -1)
    return 1;
  const struct config_host *hostc = &config.hosts.av[i].value;
  overlay_interface *interface = NULL;
  if (*hostc->interface){
    interface = overlay_interface_find_name(hostc->interface);
    if (!interface)
      return WHY("Can't fund configured interface");
  }
  struct sockaddr_in addr;
  bzero(&addr, sizeof(addr));
  addr.sin_family = AF_INET;
  addr.sin_addr = hostc->address;
  addr.sin_port = htons(hostc->port);
  if (addr.sin_addr.s_addr==INADDR_NONE){
    if (interface || overlay_interface_get_default()){
      if (resolve_name(hostc->host, &addr.sin_addr))
	return -1;
    }else{
      // interface isnt up yet
      return 1;
    }
  }
  if (config.debug.overlayrouting)
    DEBUGF("Loaded address %s:%d for %s", inet_ntoa(addr.sin_addr), ntohs(addr.sin_port), alloca_tohex_sid_t(subscriber->sid));
  struct network_destination *destination = create_unicast_destination(addr, interface);
  if (!destination)
    return -1;
  int ret=overlay_send_probe(subscriber, destination, OQ_MESH_MANAGEMENT);
  release_destination_ref(destination);
  return ret;
}

/* Collection of unicast echo responses to detect working links */
int
overlay_mdp_service_probe(struct overlay_frame *frame, overlay_mdp_frame *mdp)
{
  IN();
  if (mdp->out.src.port!=MDP_PORT_ECHO || mdp->out.payload_length != sizeof(struct probe_contents)){
    WARN("Probe packets should be returned from remote echo port");
    RETURN(-1);
  }
  
  if (frame->source->reachable == REACHABLE_SELF)
    RETURN(0);
  
  struct probe_contents probe;
  bcopy(&mdp->out.payload, &probe, sizeof(struct probe_contents));
  if (probe.addr.sin_family!=AF_INET)
    RETURN(WHY("Unsupported address family"));
  
  RETURN(link_unicast_ack(frame->source, &overlay_interfaces[probe.interface], probe.addr));
  OUT();
}

int overlay_send_probe(struct subscriber *peer, struct network_destination *destination, int queue){
  // never send unicast probes over a stream interface
  if (destination->interface->socket_type==SOCK_STREAM)
    return 0;
  
  time_ms_t now = gettime_ms();
  // though unicast probes don't typically use the same network destination, 
  // we should still try to throttle when we can
  if (destination->last_tx + destination->tick_ms > now)
    return -1;
  
  struct overlay_frame *frame=malloc(sizeof(struct overlay_frame));
  bzero(frame,sizeof(struct overlay_frame));
  frame->type=OF_TYPE_DATA;
  frame->source = my_subscriber;
  frame->next_hop = frame->destination = peer;
  frame->ttl=1;
  frame->queue=queue;
  frame->destinations[frame->destination_count++].destination=add_destination_ref(destination);
  if ((frame->payload = ob_new()) == NULL) {
    op_free(frame);
    return -1;
  }
  frame->source_full = 1;
  // TODO call mdp payload encryption / signing without calling overlay_mdp_dispatch...
  
  overlay_mdp_encode_ports(frame->payload, MDP_PORT_ECHO, MDP_PORT_PROBE);
  // not worried about byte order here as we are the only node that should be parsing the contents.
  unsigned char *dst=ob_append_space(frame->payload, sizeof(struct probe_contents));
  if (!dst){
    op_free(frame);
    return -1;
  }
  struct probe_contents probe;
  probe.addr=destination->address;
  // get interface number
  probe.interface = destination->interface - overlay_interfaces;
  bcopy(&probe, dst, sizeof(struct probe_contents));
  if (overlay_payload_enqueue(frame)){
    op_free(frame);
    return -1;
  }
  if (config.debug.overlayrouting)
    DEBUGF("Queued probe packet on interface %s to %s:%d for %s", 
	 destination->interface->name, 
	 inet_ntoa(destination->address.sin_addr), ntohs(destination->address.sin_port), 
	 peer?alloca_tohex_sid_t(peer->sid):"ANY");
  return 0;
}

// append the address of a unicast link into a packet buffer
static void overlay_append_unicast_address(struct subscriber *subscriber, struct overlay_buffer *buff)
{
  if (   subscriber->destination 
      && subscriber->destination->unicast
      && subscriber->destination->address.sin_family==AF_INET
  ) {
    overlay_address_append(NULL, buff, subscriber);
    ob_append_ui32(buff, subscriber->destination->address.sin_addr.s_addr);
    ob_append_ui16(buff, subscriber->destination->address.sin_port);
    if (config.debug.overlayrouting)
      DEBUGF("Added STUN info for %s", alloca_tohex_sid_t(subscriber->sid));
  }else{
    if (config.debug.overlayrouting)
      DEBUGF("Unable to give address of %s, %d", alloca_tohex_sid_t(subscriber->sid),subscriber->reachable);
  }
}

int overlay_mdp_service_stun_req(overlay_mdp_frame *mdp)
{
  if (config.debug.overlayrouting)
    DEBUGF("Processing STUN request from %s", alloca_tohex_sid_t(mdp->out.src.sid));

  struct overlay_buffer *payload = ob_static(mdp->out.payload, mdp->out.payload_length);
  ob_limitsize(payload, mdp->out.payload_length);
  
  overlay_mdp_frame reply;
  bzero(&reply, sizeof(reply));
  reply.packetTypeAndFlags=MDP_TX;
  
  reply.out.dst.sid = mdp->out.src.sid;
  reply.out.src.sid = mdp->out.dst.sid;
  reply.out.src.port=MDP_PORT_STUNREQ;
  reply.out.dst.port=MDP_PORT_STUN;
  reply.out.queue=OQ_MESH_MANAGEMENT;
  
  struct overlay_buffer *replypayload = ob_static(reply.out.payload, sizeof(reply.out.payload));
  
  ob_checkpoint(replypayload);
  while (ob_remaining(payload) > 0) {
    struct subscriber *subscriber=NULL;
    if (overlay_address_parse(NULL, payload, &subscriber))
      break;
    if (!subscriber){
      if (config.debug.overlayrouting)
	DEBUGF("Unknown subscriber");
      continue;
    }
    overlay_append_unicast_address(subscriber, replypayload);
    if (ob_overrun(payload))
      break;
    ob_checkpoint(replypayload);
  }
  ob_rewind(replypayload);
  reply.out.payload_length=ob_position(replypayload);
  
  if (reply.out.payload_length){
    if (config.debug.overlayrouting)
      DEBUGF("Sending reply");
    overlay_mdp_dispatch(&reply, NULL);
  }
  ob_free(replypayload);
  ob_free(payload);
  return 0;
}

int overlay_mdp_service_stun(overlay_mdp_frame *mdp)
{
  struct overlay_buffer *buff = ob_static(mdp->out.payload, mdp->out.payload_length);
  ob_limitsize(buff, mdp->out.payload_length);

  if (config.debug.overlayrouting)
    DEBUGF("Processing STUN info from %s", alloca_tohex_sid_t(mdp->out.src.sid));

  while(ob_remaining(buff)>0){
    struct subscriber *subscriber=NULL;
    struct sockaddr_in addr;
    
    // TODO explain addresses, link expiry time, resolve differences between addresses...
    
    if (overlay_address_parse(NULL, buff, &subscriber)){
      break;
    }
    
    addr.sin_family = AF_INET;
    addr.sin_addr.s_addr = ob_get_ui32(buff);
    addr.sin_port = ob_get_ui16(buff);
    
    if (!subscriber || (subscriber->reachable!=REACHABLE_NONE))
      continue;
    
    struct network_destination *destination = create_unicast_destination(addr, NULL);
    if (destination){
      overlay_send_probe(subscriber, destination, OQ_MESH_MANAGEMENT);
      release_destination_ref(destination);
    }
  }
  
  ob_free(buff);
  return 0;
}

int overlay_send_stun_request(struct subscriber *server, struct subscriber *request){
  if ((!server) || (!request))
    return -1;
  if (!(server->reachable&REACHABLE))
    return -1;
  // don't bother with a stun request if the peer is already reachable directly
  if (request->reachable&REACHABLE_DIRECT)
    return -1;
  
  time_ms_t now = gettime_ms();
  if (request->last_stun_request +1000 > now)
    return -1;
  
  request->last_stun_request=now;
  
  overlay_mdp_frame mdp;
  bzero(&mdp, sizeof(mdp));
  mdp.packetTypeAndFlags=MDP_TX;
  
  mdp.out.src.sid = my_subscriber->sid;
  mdp.out.dst.sid = server->sid;
  mdp.out.src.port=MDP_PORT_STUN;
  mdp.out.dst.port=MDP_PORT_STUNREQ;
  mdp.out.queue=OQ_MESH_MANAGEMENT;
  
  struct overlay_buffer *payload = ob_static(mdp.out.payload, sizeof(mdp.out.payload));
  overlay_address_append(NULL, payload, request);
  if (!ob_overrun(payload)) {
    mdp.out.payload_length=ob_position(payload);
    if (config.debug.overlayrouting)
      DEBUGF("Sending STUN request to %s", alloca_tohex_sid_t(server->sid));
    overlay_mdp_dispatch(&mdp, NULL);
  }
  ob_free(payload);
  return 0;
}<|MERGE_RESOLUTION|>--- conflicted
+++ resolved
@@ -1,4 +1,3 @@
-<<<<<<< HEAD
 /*
 Serval DNA MDP overlay network link tracking
 Copyright (C) 2012-2013 Serval Project, Inc.
@@ -19,9 +18,6 @@
 Foundation, Inc., 51 Franklin Street, Fifth Floor, Boston, MA  02110-1301, USA.
 */
 
-=======
-#include <assert.h>
->>>>>>> 4f0aa3a4
 #include "serval.h"
 #include "conf.h"
 #include "str.h"
