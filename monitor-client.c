--- conflicted
+++ resolved
@@ -41,9 +41,9 @@
 #include "conf.h"
 #include "log.h"
 #include "str.h"
+#include "strbuf_helpers.h"
 
 #include "monitor-client.h"
-<<<<<<< HEAD
 #include <ctype.h>
 
 #define STATE_INIT 0
@@ -66,64 +66,21 @@
   int bufferBytes;
 };
 
-int monitor_socket_name(struct sockaddr_un *name){
-  int len;
-#ifdef linux
-  /* Use abstract namespace as Android has no writable FS which supports sockets.
-   Abstract namespace is just plain better, anyway, as no dead files end up
-   hanging around. */
-  name->sun_path[0] = '\0';
-  /* XXX: 104 comes from OSX sys/un.h - no #define (note Linux has UNIX_PATH_MAX and it's 108(!)) */
-  snprintf(&name->sun_path[1],104-2,"%s", config.monitor.socket);
-  /* Doesn't include trailing nul */
-  len = 1+strlen(&name->sun_path[1]) + sizeof(name->sun_family);
-#else
-  snprintf(name->sun_path,104-1,"%s/%s",
-	   serval_instancepath(),
-	   config.monitor.socket
-	  );
-  /* Includes trailing nul */
-  len = 1+strlen(name->sun_path) + sizeof(name->sun_family);
-#endif
-  return len;
-}
-=======
-#include "socket.h"
->>>>>>> fd1f91db
-
 /* Open monitor interface abstract domain named socket */
 int monitor_client_open(struct monitor_state **res)
 {
   int fd;
+  if ((fd = socket(AF_UNIX, SOCK_STREAM, 0)) == -1)
+    return WHYF_perror("socket(AF_UNIX, SOCK_STREAM, 0)");
   struct sockaddr_un addr;
-  socklen_t len;
-  
-  if ( (fd = socket(AF_UNIX, SOCK_STREAM, 0)) == -1) {
-    WHYF_perror("socket(AF_UNIX, SOCK_STREAM, 0)");
-    return -1;
-  }
-
-<<<<<<< HEAD
-  memset(&addr, 0, sizeof(addr));
-  addr.sun_family = AF_UNIX;
-  int len = monitor_socket_name(&addr);
-
-  INFOF("Attempting to connect to %s %s",
-      addr.sun_path[0] ? "local" : "abstract",
-      alloca_str_toprint(addr.sun_path[0] ? &addr.sun_path[0] : &addr.sun_path[1])
-    );
-=======
-  socket_setname(&addr, confValueGet("monitor.socket",DEFAULT_MONITOR_SOCKET_NAME), &len);
-  char *p=(char *)&addr;
-  printf("last char='%c' %02x\n",p[len-1],p[len-1]);
->>>>>>> fd1f91db
-
-  if (connect(fd, (struct sockaddr*)&addr, len) == -1) {
-    WHYF_perror("connect(%d, %s)", fd, alloca_toprint(-1, &addr, len));
+  socklen_t addrlen;
+  if (socket_setname(&addr, config.monitor.socket, &addrlen) == -1)
+    return -1;
+  INFOF("Attempting to connect to %s", alloca_sockaddr(&addr, addrlen));
+  if (socket_connect(fd, (struct sockaddr*)&addr, addrlen) == -1) {
     close(fd);
     return -1;
   }
-
   *res = (struct monitor_state*)malloc(sizeof(struct monitor_state));
   memset(*res,0,sizeof(struct monitor_state));
   return fd;
