--- conflicted
+++ resolved
@@ -42,14 +42,11 @@
    */
   
   sqlite3_stmt *statement = NULL;
-<<<<<<< HEAD
   int ret=sqlite_exec_void_retry(&retry,
 				 "INSERT OR REPLACE INTO FILES(id,length,highestpriority,datavalid,inserttime) VALUES('%s',%lld,%d,0,%lld);",
 				 write->id, (long long)file_length, priority, (long long)gettime_ms());
-  if (ret!=SQLITE_OK) {
-    WHYF("Failed to insert into files: %s", sqlite3_errmsg(rhizome_db));
+  if (ret==-1)
     goto insert_row_fail;
-  }
   
   char blob_path[1024];
   
@@ -107,54 +104,15 @@
     if (config.debug.rhizome_rx)
       DEBUGF("Got rowid %lld for %s", write->blob_rowid, write->id);
     
-=======
-  int ret = sqlite_exec_void_retry(&retry,
-	"INSERT OR REPLACE INTO FILES(id,length,highestpriority,datavalid,inserttime) VALUES('%s',%lld,%d,0,%lld);",
-	write->id, (long long)file_length, priority, (long long)gettime_ms());
-  if (ret == -1)
-    goto insert_row_fail;
-
-  statement = sqlite_prepare(&retry,"INSERT OR REPLACE INTO FILEBLOBS(id,data) VALUES('%s',?)",write->id);
-  if (!statement) {
-    WHYF("Failed to insert into fileblobs: %s", sqlite3_errmsg(rhizome_db));
-    goto insert_row_fail;
-  }
-
-  /* Bind appropriate sized zero-filled blob to data field */
-  if (sqlite3_bind_zeroblob(statement, 1, file_length) != SQLITE_OK) {
-    WHYF("sqlite3_bind_zeroblob() failed: %s: %s", sqlite3_errmsg(rhizome_db), sqlite3_sql(statement));
-    goto insert_row_fail;
-  }
-
-  /* Do actual insert, and abort if it fails */
-  int rowcount = 0;
-  int stepcode;
-  while ((stepcode = _sqlite_step_retry(__WHENCE__, LOG_LEVEL_ERROR, &retry, statement)) == SQLITE_ROW)
-    ++rowcount;
-  if (rowcount)
-    WARNF("void query unexpectedly returned %d row%s", rowcount, rowcount == 1 ? "" : "s");
-
-  if (!sqlite_code_ok(stepcode)){
-insert_row_fail:
-    WHYF("Failed to insert row for fileid=%s", write->id);
-    if (statement) sqlite3_finalize(statement);
-    sqlite_exec_void_retry(&retry, "ROLLBACK;");
-    return -1;
->>>>>>> 39065558
-  }
-  
-<<<<<<< HEAD
-  if (sqlite_exec_void_retry(&retry, "COMMIT;")!=SQLITE_OK){
+  }
+  
+  if (sqlite_exec_void_retry(&retry, "COMMIT;") == -1){
     if (write->blob_fd>0){
       close(write->blob_fd);
       unlink(blob_path);
     }
-    return WHYF("Failed to commit transaction: %s", sqlite3_errmsg(rhizome_db));
-  }
-=======
-  if (sqlite_exec_void_retry(&retry, "COMMIT;") == -1)
-    return -1;
->>>>>>> 39065558
+    return -1;
+  }
   
   write->file_length = file_length;
   write->file_offset = 0;
@@ -236,7 +194,6 @@
       if (sqlite_code_busy(ret))
 	goto again;
       else if (ret==SQLITE_OK){
-	DEBUGF("Success");
 	break;
       }
       
@@ -250,7 +207,6 @@
     }while(1);
   }
   
-  DEBUGF("Wrote %d bytes", write_state->data_size);
   SHA512_Update(&write_state->sha512_context, write_state->buffer, write_state->data_size);
   write_state->file_offset+=write_state->data_size;
   if (config.debug.rhizome)
@@ -294,14 +250,18 @@
   char blob_path[1024];
   if (!FORM_RHIZOME_DATASTORE_PATH(blob_path, id))
     return -1;
-  return unlink(blob_path)?-1:0;
+  if (unlink(blob_path)){
+    if (config.debug.externalblobs)
+      DEBUG_perror("unlink");
+    return -1;
+  }
+  return 0;
 }
 
 int rhizome_fail_write(struct rhizome_write *write){
   if (write->buffer)
     free(write->buffer);
   write->buffer=NULL;
-<<<<<<< HEAD
   
   if (write->blob_fd){
     close(write->blob_fd);
@@ -311,16 +271,11 @@
   // don't worry too much about sql failures.
   sqlite_retry_state retry = SQLITE_RETRY_STATE_DEFAULT;
   if (!config.rhizome.external_blobs)
-    sqlite_exec_void_retry(&retry,
+    sqlite_exec_void_retry_loglevel(LOG_LEVEL_WARN, &retry,
 			   "DELETE FROM FILEBLOBS WHERE rowid=%lld",write->blob_rowid);
-  sqlite_exec_void_retry(&retry,
+  sqlite_exec_void_retry_loglevel(LOG_LEVEL_WARN, &retry,
 			 "DELETE FROM FILES WHERE id='%s'",
 			 write->id);
-=======
-  sqlite_retry_state retry = SQLITE_RETRY_STATE_DEFAULT;
-  sqlite_exec_void_retry_loglevel(LOG_LEVEL_WARN, &retry, "DELETE FROM FILEBLOBS WHERE rowid=%lld",write->blob_rowid);
-  sqlite_exec_void_retry_loglevel(LOG_LEVEL_WARN, &retry, "DELETE FROM FILES WHERE id='%s'", write->id);
->>>>>>> 39065558
   return 0; 
 }
 
@@ -365,8 +320,6 @@
 				 "UPDATE FILES SET id='%s', inserttime=%lld, datavalid=1 WHERE id='%s'",
 				 hash_out, gettime_ms(), write->id) == -1)
 	goto failure;
-<<<<<<< HEAD
-      }
       
       if (config.rhizome.external_blobs){
 	char blob_path[1024];
@@ -390,17 +343,10 @@
       }else{
 	if (sqlite_exec_void_retry(&retry,
 				   "UPDATE FILEBLOBS SET id='%s' WHERE rowid=%lld",
-				   hash_out, write->blob_rowid)!=SQLITE_OK){
-	  WHYF("Failed to update files: %s", sqlite3_errmsg(rhizome_db));
+				   hash_out, write->blob_rowid) == -1){
 	  goto failure;
 	}
       }
-=======
-      if (sqlite_exec_void_retry(&retry,
-				 "UPDATE FILEBLOBS SET id='%s' WHERE rowid=%lld",
-				 hash_out, write->blob_rowid) == -1)
-	goto failure;
->>>>>>> 39065558
     }
     strlcpy(write->id, hash_out, SHA512_DIGEST_STRING_LENGTH);
   }
@@ -517,7 +463,6 @@
   strncpy(read->id, fileid, sizeof read->id);
   read->id[RHIZOME_FILEHASH_STRLEN] = '\0';
   str_toupper_inplace(read->id);
-<<<<<<< HEAD
   
   if (config.rhizome.external_blobs){
     // Don't even bother checking the FILES table...
@@ -531,45 +476,18 @@
     
     read->length=lseek(read->blob_fd,0,SEEK_END);
   }else{
-    sqlite3_stmt *statement = sqlite_prepare(&retry, "SELECT FILEBLOBS.rowid FROM FILEBLOBS, FILES WHERE FILEBLOBS.id = FILES.id AND FILES.id = ? AND FILES.datavalid != 0");
-    if (!statement)
-      return WHYF("Failed to prepare statement: %s", sqlite3_errmsg(rhizome_db));
-    
-    sqlite3_bind_text(statement, 1, read->id, -1, SQLITE_STATIC);
-    
-    int ret = sqlite_step_retry(&retry, statement);
-    if (ret != SQLITE_ROW){
-      WHYF("Failed to open file blob: %s", sqlite3_errmsg(rhizome_db));
-      sqlite3_finalize(statement);
+    if (sqlite_exec_int64(&read->blob_rowid, "SELECT FILEBLOBS.rowid FROM FILEBLOBS, FILES WHERE FILEBLOBS.id = FILES.id AND FILES.id = '%s' AND FILES.datavalid != 0", read->id) == -1)
       return -1;
-    }
-    
-    if (!(sqlite3_column_count(statement) == 1
-	  && sqlite3_column_type(statement, 0) == SQLITE_INTEGER)) { 
-      sqlite3_finalize(statement);
-      return WHY("Incorrect statement column");
-    }
-    
-    read->blob_rowid = sqlite3_column_int64(statement, 0);
-    sqlite3_finalize(statement);
+    if (read->blob_rowid == -1)
+      return 1;
     read->length=-1;
   }
   read->hash=hash;
   read->offset=0;
   
-=======
-  int64_t rowid = -1;
-  if (sqlite_exec_int64(&rowid, "SELECT FILEBLOBS.rowid FROM FILEBLOBS, FILES WHERE FILEBLOBS.id = FILES.id AND FILES.id = '%s' AND FILES.datavalid != 0", read->id) == -1)
-    return -1;
-  if (rowid == -1)
-    return 1;
-  read->blob_rowid = rowid;
-  read->hash=hash;
-  read->offset=0;
-  read->length=-1;
->>>>>>> 39065558
   if (hash)
     SHA512_Init(&read->sha512_context);
+
   return 0;
 }
 
@@ -615,7 +533,7 @@
 	else if(ret!=SQLITE_OK){
 	  WHYF("sqlite3_blob_read failed: %s",sqlite3_errmsg(rhizome_db));
 	  sqlite3_blob_close(blob);
-	  return -1;
+	  RETURN(-1);
 	}
 	
       }
@@ -626,7 +544,7 @@
     again:
       if (blob) sqlite3_blob_close(blob);
       if (sqlite_retry(&retry, "sqlite3_blob_open")==0)
-	return -1;
+	RETURN(-1);
     }while (1);
   }
   
@@ -695,7 +613,6 @@
   return ret;
 }
 
-<<<<<<< HEAD
 int rhizome_open_decrypt_read(rhizome_manifest *m, rhizome_bk_t *bsk, struct rhizome_read *read_state, int hash){
   
   // for now, always hash the file
@@ -704,39 +621,23 @@
   
   read_state->crypt=m->payloadEncryption;
   if (read_state->crypt){
-=======
+    // if the manifest specifies encryption, make sure we can generate the payload key and encrypt the contents as we go
+    if (rhizome_derive_key(m, bsk))
+      return -1;
+    
+    if (config.debug.rhizome)
+      DEBUGF("Decrypting file contents");
+    
+    bcopy(m->payloadKey, read_state->key, sizeof(read_state->key));
+    bcopy(m->payloadNonce, read_state->nonce, sizeof(read_state->nonce));
+  }
+  return 0;
+}
+
 /* Extract the file related to a manifest to the file system.  The file will be de-crypted and
  * verified while reading.  If filepath is not supplied, the file will still be checked.
  *
  * Returns -1 on error, 0 if extracted successfully, 1 if not found.
- */
-int rhizome_extract_file(rhizome_manifest *m, const char *filepath, rhizome_bk_t *bsk)
-{
-  struct rhizome_read read_state;
-  bzero(&read_state, sizeof read_state);
-  // for now, always hash the file
-  int ret = rhizome_open_read(&read_state, m->fileHexHash, 1);
-  if (ret != 0)
-    return ret;
-  read_state.crypt=m->payloadEncryption;
-  if (read_state.crypt){
->>>>>>> 39065558
-    // if the manifest specifies encryption, make sure we can generate the payload key and encrypt the contents as we go
-    if (rhizome_derive_key(m, bsk))
-      return -1;
-    if (config.debug.rhizome)
-      DEBUGF("Decrypting file contents");
-<<<<<<< HEAD
-    
-    bcopy(m->payloadKey, read_state->key, sizeof(read_state->key));
-    bcopy(m->payloadNonce, read_state->nonce, sizeof(read_state->nonce));
-  }
-  return 0;
-}
-
-/* Extract the file related to a manifest to the file system.
- * The file will be de-crypted and verified while reading.
- * If filepath is not supplied, the file will still be checked.
  */
 int rhizome_extract_file(rhizome_manifest *m, const char *filepath, rhizome_bk_t *bsk){
   struct rhizome_read read_state;
@@ -746,12 +647,6 @@
     ret = write_file(&read_state, filepath);
   rhizome_read_close(&read_state);
   return ret;
-=======
-    bcopy(m->payloadKey, read_state.key, sizeof(read_state.key));
-    bcopy(m->payloadNonce, read_state.nonce, sizeof(read_state.nonce));
-  }
-  return write_file(&read_state, filepath);
->>>>>>> 39065558
 }
 
 /* dump the raw contents of a file
@@ -762,7 +657,6 @@
 {
   struct rhizome_read read_state;
   bzero(&read_state, sizeof read_state);
-<<<<<<< HEAD
 
   int ret = rhizome_open_read(&read_state, id, 1);
   
@@ -774,12 +668,4 @@
   }
   rhizome_read_close(&read_state);
   return ret;
-=======
-  int ret = rhizome_open_read(&read_state, id, 1);
-  if (ret != 0)
-    return ret;
-  if (length)
-    *length = read_state.length;
-  return write_file(&read_state, filepath);
->>>>>>> 39065558
 }