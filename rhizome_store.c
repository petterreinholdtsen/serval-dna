--- conflicted
+++ resolved
@@ -837,13 +837,8 @@
 
     // if we can supply either the beginning or end of the data from cache, do that first.
     uint64_t ofs=read->offset - buffer->offset;
-<<<<<<< HEAD
     if (ofs<=buffer->len){
-      int size=len;
-=======
-    if (ofs>=0 && ofs<=buffer->len){
       size_t size=len;
->>>>>>> 5e756bec
       if (size > buffer->len - ofs)
 	size = buffer->len - ofs;
       if (size>0){
